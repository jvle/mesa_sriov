--- conflicted
+++ resolved
@@ -30,9 +30,6 @@
  */
 
 #include "radeon_drm.h"
-<<<<<<< HEAD
-#include "r300_video_context.h"
-=======
 #include "radeon_r300.h"
 #include "radeon_buffer.h"
 
@@ -43,7 +40,6 @@
 
 #include "xf86drm.h"
 #include <sys/ioctl.h>
->>>>>>> 45df4bad
 
 /* Helper function to do the ioctls needed for setup and init. */
 static void do_ioctls(int fd, struct radeon_winsys* winsys)
@@ -297,11 +293,6 @@
     .name = "radeon",
     .driver_name = "radeon",
     .create_screen = radeon_create_screen,
-<<<<<<< HEAD
-    .create_context = radeon_create_context,
-    .create_video_context = radeon_create_video_context,
-=======
->>>>>>> 45df4bad
     .texture_from_shared_handle = radeon_texture_from_shared_handle,
     .shared_handle_from_texture = radeon_shared_handle_from_texture,
     .local_handle_from_texture = radeon_local_handle_from_texture,
