/**************************************************************************
 * 
 * Copyright 2007-2008 Tungsten Graphics, Inc., Cedar Park, Texas.
 * All Rights Reserved.
 * Copyright 2009-2010 VMware, Inc.  All rights Reserved.
 * 
 * Permission is hereby granted, free of charge, to any person obtaining a
 * copy of this software and associated documentation files (the
 * "Software"), to deal in the Software without restriction, including
 * without limitation the rights to use, copy, modify, merge, publish,
 * distribute, sub license, and/or sell copies of the Software, and to
 * permit persons to whom the Software is furnished to do so, subject to
 * the following conditions:
 * 
 * The above copyright notice and this permission notice (including the
 * next paragraph) shall be included in all copies or substantial portions
 * of the Software.
 * 
 * THE SOFTWARE IS PROVIDED "AS IS", WITHOUT WARRANTY OF ANY KIND, EXPRESS
 * OR IMPLIED, INCLUDING BUT NOT LIMITED TO THE WARRANTIES OF
 * MERCHANTABILITY, FITNESS FOR A PARTICULAR PURPOSE AND NON-INFRINGEMENT.
 * IN NO EVENT SHALL TUNGSTEN GRAPHICS AND/OR ITS SUPPLIERS BE LIABLE FOR
 * ANY CLAIM, DAMAGES OR OTHER LIABILITY, WHETHER IN AN ACTION OF CONTRACT,
 * TORT OR OTHERWISE, ARISING FROM, OUT OF OR IN CONNECTION WITH THE
 * SOFTWARE OR THE USE OR OTHER DEALINGS IN THE SOFTWARE.
 * 
 **************************************************************************/

/**
 * TGSI interpreter/executor.
 *
 * Flow control information:
 *
 * Since we operate on 'quads' (4 pixels or 4 vertices in parallel)
 * flow control statements (IF/ELSE/ENDIF, LOOP/ENDLOOP) require special
 * care since a condition may be true for some quad components but false
 * for other components.
 *
 * We basically execute all statements (even if they're in the part of
 * an IF/ELSE clause that's "not taken") and use a special mask to
 * control writing to destination registers.  This is the ExecMask.
 * See store_dest().
 *
 * The ExecMask is computed from three other masks (CondMask, LoopMask and
 * ContMask) which are controlled by the flow control instructions (namely:
 * (IF/ELSE/ENDIF, LOOP/ENDLOOP and CONT).
 *
 *
 * Authors:
 *   Michal Krol
 *   Brian Paul
 */

#include "pipe/p_compiler.h"
#include "pipe/p_state.h"
#include "pipe/p_shader_tokens.h"
#include "tgsi/tgsi_dump.h"
#include "tgsi/tgsi_parse.h"
#include "tgsi/tgsi_util.h"
#include "tgsi_exec.h"
#include "util/u_memory.h"
#include "util/u_math.h"


#define FAST_MATH 1

#define TILE_TOP_LEFT     0
#define TILE_TOP_RIGHT    1
#define TILE_BOTTOM_LEFT  2
#define TILE_BOTTOM_RIGHT 3

static void
micro_abs(union tgsi_exec_channel *dst,
          const union tgsi_exec_channel *src)
{
   dst->f[0] = fabsf(src->f[0]);
   dst->f[1] = fabsf(src->f[1]);
   dst->f[2] = fabsf(src->f[2]);
   dst->f[3] = fabsf(src->f[3]);
}

static void
micro_arl(union tgsi_exec_channel *dst,
          const union tgsi_exec_channel *src)
{
   dst->i[0] = (int)floorf(src->f[0]);
   dst->i[1] = (int)floorf(src->f[1]);
   dst->i[2] = (int)floorf(src->f[2]);
   dst->i[3] = (int)floorf(src->f[3]);
}

static void
micro_arr(union tgsi_exec_channel *dst,
          const union tgsi_exec_channel *src)
{
   dst->i[0] = (int)floorf(src->f[0] + 0.5f);
   dst->i[1] = (int)floorf(src->f[1] + 0.5f);
   dst->i[2] = (int)floorf(src->f[2] + 0.5f);
   dst->i[3] = (int)floorf(src->f[3] + 0.5f);
}

static void
micro_ceil(union tgsi_exec_channel *dst,
           const union tgsi_exec_channel *src)
{
   dst->f[0] = ceilf(src->f[0]);
   dst->f[1] = ceilf(src->f[1]);
   dst->f[2] = ceilf(src->f[2]);
   dst->f[3] = ceilf(src->f[3]);
}

static void
micro_clamp(union tgsi_exec_channel *dst,
            const union tgsi_exec_channel *src0,
            const union tgsi_exec_channel *src1,
            const union tgsi_exec_channel *src2)
{
   dst->f[0] = src0->f[0] < src1->f[0] ? src1->f[0] : src0->f[0] > src2->f[0] ? src2->f[0] : src0->f[0];
   dst->f[1] = src0->f[1] < src1->f[1] ? src1->f[1] : src0->f[1] > src2->f[1] ? src2->f[1] : src0->f[1];
   dst->f[2] = src0->f[2] < src1->f[2] ? src1->f[2] : src0->f[2] > src2->f[2] ? src2->f[2] : src0->f[2];
   dst->f[3] = src0->f[3] < src1->f[3] ? src1->f[3] : src0->f[3] > src2->f[3] ? src2->f[3] : src0->f[3];
}

static void
micro_cmp(union tgsi_exec_channel *dst,
          const union tgsi_exec_channel *src0,
          const union tgsi_exec_channel *src1,
          const union tgsi_exec_channel *src2)
{
   dst->f[0] = src0->f[0] < 0.0f ? src1->f[0] : src2->f[0];
   dst->f[1] = src0->f[1] < 0.0f ? src1->f[1] : src2->f[1];
   dst->f[2] = src0->f[2] < 0.0f ? src1->f[2] : src2->f[2];
   dst->f[3] = src0->f[3] < 0.0f ? src1->f[3] : src2->f[3];
}

static void
micro_cnd(union tgsi_exec_channel *dst,
          const union tgsi_exec_channel *src0,
          const union tgsi_exec_channel *src1,
          const union tgsi_exec_channel *src2)
{
   dst->f[0] = src2->f[0] > 0.5f ? src0->f[0] : src1->f[0];
   dst->f[1] = src2->f[1] > 0.5f ? src0->f[1] : src1->f[1];
   dst->f[2] = src2->f[2] > 0.5f ? src0->f[2] : src1->f[2];
   dst->f[3] = src2->f[3] > 0.5f ? src0->f[3] : src1->f[3];
}

static void
micro_cos(union tgsi_exec_channel *dst,
          const union tgsi_exec_channel *src)
{
   dst->f[0] = cosf(src->f[0]);
   dst->f[1] = cosf(src->f[1]);
   dst->f[2] = cosf(src->f[2]);
   dst->f[3] = cosf(src->f[3]);
}

static void
micro_ddx(union tgsi_exec_channel *dst,
          const union tgsi_exec_channel *src)
{
   dst->f[0] =
   dst->f[1] =
   dst->f[2] =
   dst->f[3] = src->f[TILE_BOTTOM_RIGHT] - src->f[TILE_BOTTOM_LEFT];
}

static void
micro_ddy(union tgsi_exec_channel *dst,
          const union tgsi_exec_channel *src)
{
   dst->f[0] =
   dst->f[1] =
   dst->f[2] =
   dst->f[3] = src->f[TILE_BOTTOM_LEFT] - src->f[TILE_TOP_LEFT];
}

static void
micro_exp2(union tgsi_exec_channel *dst,
           const union tgsi_exec_channel *src)
{
#if FAST_MATH
   dst->f[0] = util_fast_exp2(src->f[0]);
   dst->f[1] = util_fast_exp2(src->f[1]);
   dst->f[2] = util_fast_exp2(src->f[2]);
   dst->f[3] = util_fast_exp2(src->f[3]);
#else
#if DEBUG
   /* Inf is okay for this instruction, so clamp it to silence assertions. */
   uint i;
   union tgsi_exec_channel clamped;

   for (i = 0; i < 4; i++) {
      if (src->f[i] > 127.99999f) {
         clamped.f[i] = 127.99999f;
      } else if (src->f[i] < -126.99999f) {
         clamped.f[i] = -126.99999f;
      } else {
         clamped.f[i] = src->f[i];
      }
   }
   src = &clamped;
#endif /* DEBUG */

   dst->f[0] = powf(2.0f, src->f[0]);
   dst->f[1] = powf(2.0f, src->f[1]);
   dst->f[2] = powf(2.0f, src->f[2]);
   dst->f[3] = powf(2.0f, src->f[3]);
#endif /* FAST_MATH */
}

static void
micro_flr(union tgsi_exec_channel *dst,
          const union tgsi_exec_channel *src)
{
   dst->f[0] = floorf(src->f[0]);
   dst->f[1] = floorf(src->f[1]);
   dst->f[2] = floorf(src->f[2]);
   dst->f[3] = floorf(src->f[3]);
}

static void
micro_frc(union tgsi_exec_channel *dst,
          const union tgsi_exec_channel *src)
{
   dst->f[0] = src->f[0] - floorf(src->f[0]);
   dst->f[1] = src->f[1] - floorf(src->f[1]);
   dst->f[2] = src->f[2] - floorf(src->f[2]);
   dst->f[3] = src->f[3] - floorf(src->f[3]);
}

static void
micro_iabs(union tgsi_exec_channel *dst,
           const union tgsi_exec_channel *src)
{
   dst->i[0] = src->i[0] >= 0 ? src->i[0] : -src->i[0];
   dst->i[1] = src->i[1] >= 0 ? src->i[1] : -src->i[1];
   dst->i[2] = src->i[2] >= 0 ? src->i[2] : -src->i[2];
   dst->i[3] = src->i[3] >= 0 ? src->i[3] : -src->i[3];
}

static void
micro_ineg(union tgsi_exec_channel *dst,
           const union tgsi_exec_channel *src)
{
   dst->i[0] = -src->i[0];
   dst->i[1] = -src->i[1];
   dst->i[2] = -src->i[2];
   dst->i[3] = -src->i[3];
}

static void
micro_lg2(union tgsi_exec_channel *dst,
          const union tgsi_exec_channel *src)
{
#if FAST_MATH
   dst->f[0] = util_fast_log2(src->f[0]);
   dst->f[1] = util_fast_log2(src->f[1]);
   dst->f[2] = util_fast_log2(src->f[2]);
   dst->f[3] = util_fast_log2(src->f[3]);
#else
   dst->f[0] = logf(src->f[0]) * 1.442695f;
   dst->f[1] = logf(src->f[1]) * 1.442695f;
   dst->f[2] = logf(src->f[2]) * 1.442695f;
   dst->f[3] = logf(src->f[3]) * 1.442695f;
#endif
}

static void
micro_lrp(union tgsi_exec_channel *dst,
          const union tgsi_exec_channel *src0,
          const union tgsi_exec_channel *src1,
          const union tgsi_exec_channel *src2)
{
   dst->f[0] = src0->f[0] * (src1->f[0] - src2->f[0]) + src2->f[0];
   dst->f[1] = src0->f[1] * (src1->f[1] - src2->f[1]) + src2->f[1];
   dst->f[2] = src0->f[2] * (src1->f[2] - src2->f[2]) + src2->f[2];
   dst->f[3] = src0->f[3] * (src1->f[3] - src2->f[3]) + src2->f[3];
}

static void
micro_mad(union tgsi_exec_channel *dst,
          const union tgsi_exec_channel *src0,
          const union tgsi_exec_channel *src1,
          const union tgsi_exec_channel *src2)
{
   dst->f[0] = src0->f[0] * src1->f[0] + src2->f[0];
   dst->f[1] = src0->f[1] * src1->f[1] + src2->f[1];
   dst->f[2] = src0->f[2] * src1->f[2] + src2->f[2];
   dst->f[3] = src0->f[3] * src1->f[3] + src2->f[3];
}

static void
micro_mov(union tgsi_exec_channel *dst,
          const union tgsi_exec_channel *src)
{
   dst->u[0] = src->u[0];
   dst->u[1] = src->u[1];
   dst->u[2] = src->u[2];
   dst->u[3] = src->u[3];
}

static void
micro_rcp(union tgsi_exec_channel *dst,
          const union tgsi_exec_channel *src)
{
#if 0 /* for debugging */
   assert(src->f[0] != 0.0f);
   assert(src->f[1] != 0.0f);
   assert(src->f[2] != 0.0f);
   assert(src->f[3] != 0.0f);
#endif
   dst->f[0] = 1.0f / src->f[0];
   dst->f[1] = 1.0f / src->f[1];
   dst->f[2] = 1.0f / src->f[2];
   dst->f[3] = 1.0f / src->f[3];
}

static void
micro_rnd(union tgsi_exec_channel *dst,
          const union tgsi_exec_channel *src)
{
   dst->f[0] = floorf(src->f[0] + 0.5f);
   dst->f[1] = floorf(src->f[1] + 0.5f);
   dst->f[2] = floorf(src->f[2] + 0.5f);
   dst->f[3] = floorf(src->f[3] + 0.5f);
}

static void
micro_rsq(union tgsi_exec_channel *dst,
          const union tgsi_exec_channel *src)
{
#if 0 /* for debugging */
   assert(src->f[0] != 0.0f);
   assert(src->f[1] != 0.0f);
   assert(src->f[2] != 0.0f);
   assert(src->f[3] != 0.0f);
#endif
   dst->f[0] = 1.0f / sqrtf(fabsf(src->f[0]));
   dst->f[1] = 1.0f / sqrtf(fabsf(src->f[1]));
   dst->f[2] = 1.0f / sqrtf(fabsf(src->f[2]));
   dst->f[3] = 1.0f / sqrtf(fabsf(src->f[3]));
}

static void
micro_seq(union tgsi_exec_channel *dst,
          const union tgsi_exec_channel *src0,
          const union tgsi_exec_channel *src1)
{
   dst->f[0] = src0->f[0] == src1->f[0] ? 1.0f : 0.0f;
   dst->f[1] = src0->f[1] == src1->f[1] ? 1.0f : 0.0f;
   dst->f[2] = src0->f[2] == src1->f[2] ? 1.0f : 0.0f;
   dst->f[3] = src0->f[3] == src1->f[3] ? 1.0f : 0.0f;
}

static void
micro_sge(union tgsi_exec_channel *dst,
          const union tgsi_exec_channel *src0,
          const union tgsi_exec_channel *src1)
{
   dst->f[0] = src0->f[0] >= src1->f[0] ? 1.0f : 0.0f;
   dst->f[1] = src0->f[1] >= src1->f[1] ? 1.0f : 0.0f;
   dst->f[2] = src0->f[2] >= src1->f[2] ? 1.0f : 0.0f;
   dst->f[3] = src0->f[3] >= src1->f[3] ? 1.0f : 0.0f;
}

static void
micro_sgn(union tgsi_exec_channel *dst,
          const union tgsi_exec_channel *src)
{
   dst->f[0] = src->f[0] < 0.0f ? -1.0f : src->f[0] > 0.0f ? 1.0f : 0.0f;
   dst->f[1] = src->f[1] < 0.0f ? -1.0f : src->f[1] > 0.0f ? 1.0f : 0.0f;
   dst->f[2] = src->f[2] < 0.0f ? -1.0f : src->f[2] > 0.0f ? 1.0f : 0.0f;
   dst->f[3] = src->f[3] < 0.0f ? -1.0f : src->f[3] > 0.0f ? 1.0f : 0.0f;
}

static void
micro_sgt(union tgsi_exec_channel *dst,
          const union tgsi_exec_channel *src0,
          const union tgsi_exec_channel *src1)
{
   dst->f[0] = src0->f[0] > src1->f[0] ? 1.0f : 0.0f;
   dst->f[1] = src0->f[1] > src1->f[1] ? 1.0f : 0.0f;
   dst->f[2] = src0->f[2] > src1->f[2] ? 1.0f : 0.0f;
   dst->f[3] = src0->f[3] > src1->f[3] ? 1.0f : 0.0f;
}

static void
micro_sin(union tgsi_exec_channel *dst,
          const union tgsi_exec_channel *src)
{
   dst->f[0] = sinf(src->f[0]);
   dst->f[1] = sinf(src->f[1]);
   dst->f[2] = sinf(src->f[2]);
   dst->f[3] = sinf(src->f[3]);
}

static void
micro_sle(union tgsi_exec_channel *dst,
          const union tgsi_exec_channel *src0,
          const union tgsi_exec_channel *src1)
{
   dst->f[0] = src0->f[0] <= src1->f[0] ? 1.0f : 0.0f;
   dst->f[1] = src0->f[1] <= src1->f[1] ? 1.0f : 0.0f;
   dst->f[2] = src0->f[2] <= src1->f[2] ? 1.0f : 0.0f;
   dst->f[3] = src0->f[3] <= src1->f[3] ? 1.0f : 0.0f;
}

static void
micro_slt(union tgsi_exec_channel *dst,
          const union tgsi_exec_channel *src0,
          const union tgsi_exec_channel *src1)
{
   dst->f[0] = src0->f[0] < src1->f[0] ? 1.0f : 0.0f;
   dst->f[1] = src0->f[1] < src1->f[1] ? 1.0f : 0.0f;
   dst->f[2] = src0->f[2] < src1->f[2] ? 1.0f : 0.0f;
   dst->f[3] = src0->f[3] < src1->f[3] ? 1.0f : 0.0f;
}

static void
micro_sne(union tgsi_exec_channel *dst,
          const union tgsi_exec_channel *src0,
          const union tgsi_exec_channel *src1)
{
   dst->f[0] = src0->f[0] != src1->f[0] ? 1.0f : 0.0f;
   dst->f[1] = src0->f[1] != src1->f[1] ? 1.0f : 0.0f;
   dst->f[2] = src0->f[2] != src1->f[2] ? 1.0f : 0.0f;
   dst->f[3] = src0->f[3] != src1->f[3] ? 1.0f : 0.0f;
}

static void
micro_trunc(union tgsi_exec_channel *dst,
            const union tgsi_exec_channel *src)
{
   dst->f[0] = (float)(int)src->f[0];
   dst->f[1] = (float)(int)src->f[1];
   dst->f[2] = (float)(int)src->f[2];
   dst->f[3] = (float)(int)src->f[3];
}


#define CHAN_X  0
#define CHAN_Y  1
#define CHAN_Z  2
#define CHAN_W  3

enum tgsi_exec_datatype {
   TGSI_EXEC_DATA_FLOAT,
   TGSI_EXEC_DATA_INT,
   TGSI_EXEC_DATA_UINT
};

/*
 * Shorthand locations of various utility registers (_I = Index, _C = Channel)
 */
#define TEMP_0_I           TGSI_EXEC_TEMP_00000000_I
#define TEMP_0_C           TGSI_EXEC_TEMP_00000000_C
#define TEMP_7F_I          TGSI_EXEC_TEMP_7FFFFFFF_I
#define TEMP_7F_C          TGSI_EXEC_TEMP_7FFFFFFF_C
#define TEMP_80_I          TGSI_EXEC_TEMP_80000000_I
#define TEMP_80_C          TGSI_EXEC_TEMP_80000000_C
#define TEMP_FF_I          TGSI_EXEC_TEMP_FFFFFFFF_I
#define TEMP_FF_C          TGSI_EXEC_TEMP_FFFFFFFF_C
#define TEMP_1_I           TGSI_EXEC_TEMP_ONE_I
#define TEMP_1_C           TGSI_EXEC_TEMP_ONE_C
#define TEMP_2_I           TGSI_EXEC_TEMP_TWO_I
#define TEMP_2_C           TGSI_EXEC_TEMP_TWO_C
#define TEMP_128_I         TGSI_EXEC_TEMP_128_I
#define TEMP_128_C         TGSI_EXEC_TEMP_128_C
#define TEMP_M128_I        TGSI_EXEC_TEMP_MINUS_128_I
#define TEMP_M128_C        TGSI_EXEC_TEMP_MINUS_128_C
#define TEMP_KILMASK_I     TGSI_EXEC_TEMP_KILMASK_I
#define TEMP_KILMASK_C     TGSI_EXEC_TEMP_KILMASK_C
#define TEMP_OUTPUT_I      TGSI_EXEC_TEMP_OUTPUT_I
#define TEMP_OUTPUT_C      TGSI_EXEC_TEMP_OUTPUT_C
#define TEMP_PRIMITIVE_I   TGSI_EXEC_TEMP_PRIMITIVE_I
#define TEMP_PRIMITIVE_C   TGSI_EXEC_TEMP_PRIMITIVE_C
#define TEMP_CC_I          TGSI_EXEC_TEMP_CC_I
#define TEMP_CC_C          TGSI_EXEC_TEMP_CC_C
#define TEMP_3_I           TGSI_EXEC_TEMP_THREE_I
#define TEMP_3_C           TGSI_EXEC_TEMP_THREE_C
#define TEMP_HALF_I        TGSI_EXEC_TEMP_HALF_I
#define TEMP_HALF_C        TGSI_EXEC_TEMP_HALF_C
#define TEMP_R0            TGSI_EXEC_TEMP_R0
#define TEMP_P0            TGSI_EXEC_TEMP_P0

#define IS_CHANNEL_ENABLED(INST, CHAN)\
   ((INST).Dst[0].Register.WriteMask & (1 << (CHAN)))

#define IS_CHANNEL_ENABLED2(INST, CHAN)\
   ((INST).Dst[1].Register.WriteMask & (1 << (CHAN)))

#define FOR_EACH_ENABLED_CHANNEL(INST, CHAN)\
   for (CHAN = 0; CHAN < NUM_CHANNELS; CHAN++)\
      if (IS_CHANNEL_ENABLED( INST, CHAN ))

#define FOR_EACH_ENABLED_CHANNEL2(INST, CHAN)\
   for (CHAN = 0; CHAN < NUM_CHANNELS; CHAN++)\
      if (IS_CHANNEL_ENABLED2( INST, CHAN ))


/** The execution mask depends on the conditional mask and the loop mask */
#define UPDATE_EXEC_MASK(MACH) \
      MACH->ExecMask = MACH->CondMask & MACH->LoopMask & MACH->ContMask & MACH->Switch.mask & MACH->FuncMask


static const union tgsi_exec_channel ZeroVec =
   { { 0.0, 0.0, 0.0, 0.0 } };

static const union tgsi_exec_channel OneVec = {
   {1.0f, 1.0f, 1.0f, 1.0f}
};


/**
 * Assert that none of the float values in 'chan' are infinite or NaN.
 * NaN and Inf may occur normally during program execution and should
 * not lead to crashes, etc.  But when debugging, it's helpful to catch
 * them.
 */
static INLINE void
check_inf_or_nan(const union tgsi_exec_channel *chan)
{
   assert(!util_is_inf_or_nan((chan)->f[0]));
   assert(!util_is_inf_or_nan((chan)->f[1]));
   assert(!util_is_inf_or_nan((chan)->f[2]));
   assert(!util_is_inf_or_nan((chan)->f[3]));
}


#ifdef DEBUG
static void
print_chan(const char *msg, const union tgsi_exec_channel *chan)
{
   debug_printf("%s = {%f, %f, %f, %f}\n",
                msg, chan->f[0], chan->f[1], chan->f[2], chan->f[3]);
}
#endif


#ifdef DEBUG
static void
print_temp(const struct tgsi_exec_machine *mach, uint index)
{
   const struct tgsi_exec_vector *tmp = &mach->Temps[index];
   int i;
   debug_printf("Temp[%u] =\n", index);
   for (i = 0; i < 4; i++) {
      debug_printf("  %c: { %f, %f, %f, %f }\n",
                   "XYZW"[i],
                   tmp->xyzw[i].f[0],
                   tmp->xyzw[i].f[1],
                   tmp->xyzw[i].f[2],
                   tmp->xyzw[i].f[3]);
   }
}
#endif


/**
 * Check if there's a potential src/dst register data dependency when
 * using SOA execution.
 * Example:
 *   MOV T, T.yxwz;
 * This would expand into:
 *   MOV t0, t1;
 *   MOV t1, t0;
 *   MOV t2, t3;
 *   MOV t3, t2;
 * The second instruction will have the wrong value for t0 if executed as-is.
 */
boolean
tgsi_check_soa_dependencies(const struct tgsi_full_instruction *inst)
{
   uint i, chan;

   uint writemask = inst->Dst[0].Register.WriteMask;
   if (writemask == TGSI_WRITEMASK_X ||
       writemask == TGSI_WRITEMASK_Y ||
       writemask == TGSI_WRITEMASK_Z ||
       writemask == TGSI_WRITEMASK_W ||
       writemask == TGSI_WRITEMASK_NONE) {
      /* no chance of data dependency */
      return FALSE;
   }

   /* loop over src regs */
   for (i = 0; i < inst->Instruction.NumSrcRegs; i++) {
      if ((inst->Src[i].Register.File ==
           inst->Dst[0].Register.File) &&
          (inst->Src[i].Register.Index ==
           inst->Dst[0].Register.Index)) {
         /* loop over dest channels */
         uint channelsWritten = 0x0;
         FOR_EACH_ENABLED_CHANNEL(*inst, chan) {
            /* check if we're reading a channel that's been written */
            uint swizzle = tgsi_util_get_full_src_register_swizzle(&inst->Src[i], chan);
            if (channelsWritten & (1 << swizzle)) {
               return TRUE;
            }

            channelsWritten |= (1 << chan);
         }
      }
   }
   return FALSE;
}


/**
 * Initialize machine state by expanding tokens to full instructions,
 * allocating temporary storage, setting up constants, etc.
 * After this, we can call tgsi_exec_machine_run() many times.
 */
void 
tgsi_exec_machine_bind_shader(
   struct tgsi_exec_machine *mach,
   const struct tgsi_token *tokens,
   uint numSamplers,
   struct tgsi_sampler **samplers)
{
   uint k;
   struct tgsi_parse_context parse;
   struct tgsi_exec_labels *labels = &mach->Labels;
   struct tgsi_full_instruction *instructions;
   struct tgsi_full_declaration *declarations;
   uint maxInstructions = 10, numInstructions = 0;
   uint maxDeclarations = 10, numDeclarations = 0;
   uint instno = 0;

#if 0
   tgsi_dump(tokens, 0);
#endif

   util_init_math();

   mach->Tokens = tokens;
   mach->Samplers = samplers;

   k = tgsi_parse_init (&parse, mach->Tokens);
   if (k != TGSI_PARSE_OK) {
      debug_printf( "Problem parsing!\n" );
      return;
   }

   mach->Processor = parse.FullHeader.Processor.Processor;
   mach->ImmLimit = 0;
   labels->count = 0;

   declarations = (struct tgsi_full_declaration *)
      MALLOC( maxDeclarations * sizeof(struct tgsi_full_declaration) );

   if (!declarations) {
      return;
   }

   instructions = (struct tgsi_full_instruction *)
      MALLOC( maxInstructions * sizeof(struct tgsi_full_instruction) );

   if (!instructions) {
      FREE( declarations );
      return;
   }

   while( !tgsi_parse_end_of_tokens( &parse ) ) {
      uint pointer = parse.Position;
      uint i;

      tgsi_parse_token( &parse );
      switch( parse.FullToken.Token.Type ) {
      case TGSI_TOKEN_TYPE_DECLARATION:
         /* save expanded declaration */
         if (numDeclarations == maxDeclarations) {
            declarations = REALLOC(declarations,
                                   maxDeclarations
                                   * sizeof(struct tgsi_full_declaration),
                                   (maxDeclarations + 10)
                                   * sizeof(struct tgsi_full_declaration));
            maxDeclarations += 10;
         }
         if (parse.FullToken.FullDeclaration.Declaration.File == TGSI_FILE_OUTPUT) {
            unsigned reg;
            for (reg = parse.FullToken.FullDeclaration.Range.First;
                 reg <= parse.FullToken.FullDeclaration.Range.Last;
                 ++reg) {
               ++mach->NumOutputs;
            }
         }
         memcpy(declarations + numDeclarations,
                &parse.FullToken.FullDeclaration,
                sizeof(declarations[0]));
         numDeclarations++;
         break;

      case TGSI_TOKEN_TYPE_IMMEDIATE:
         {
            uint size = parse.FullToken.FullImmediate.Immediate.NrTokens - 1;
            assert( size <= 4 );
            assert( mach->ImmLimit + 1 <= TGSI_EXEC_NUM_IMMEDIATES );

            for( i = 0; i < size; i++ ) {
               mach->Imms[mach->ImmLimit][i] = 
		  parse.FullToken.FullImmediate.u[i].Float;
            }
            mach->ImmLimit += 1;
         }
         break;

      case TGSI_TOKEN_TYPE_INSTRUCTION:
         assert( labels->count < MAX_LABELS );

         labels->labels[labels->count][0] = instno;
         labels->labels[labels->count][1] = pointer;
         labels->count++;

         /* save expanded instruction */
         if (numInstructions == maxInstructions) {
            instructions = REALLOC(instructions,
                                   maxInstructions
                                   * sizeof(struct tgsi_full_instruction),
                                   (maxInstructions + 10)
                                   * sizeof(struct tgsi_full_instruction));
            maxInstructions += 10;
         }

         memcpy(instructions + numInstructions,
                &parse.FullToken.FullInstruction,
                sizeof(instructions[0]));

         numInstructions++;
         break;

      case TGSI_TOKEN_TYPE_PROPERTY:
         break;

      default:
         assert( 0 );
      }
   }
   tgsi_parse_free (&parse);

   if (mach->Declarations) {
      FREE( mach->Declarations );
   }
   mach->Declarations = declarations;
   mach->NumDeclarations = numDeclarations;

   if (mach->Instructions) {
      FREE( mach->Instructions );
   }
   mach->Instructions = instructions;
   mach->NumInstructions = numInstructions;
}


struct tgsi_exec_machine *
tgsi_exec_machine_create( void )
{
   struct tgsi_exec_machine *mach;
   uint i;

   mach = align_malloc( sizeof *mach, 16 );
   if (!mach)
      goto fail;

   memset(mach, 0, sizeof(*mach));

   mach->Addrs = &mach->Temps[TGSI_EXEC_TEMP_ADDR];
   mach->MaxGeometryShaderOutputs = TGSI_MAX_TOTAL_VERTICES;
   mach->Predicates = &mach->Temps[TGSI_EXEC_TEMP_P0];

   /* Setup constants. */
   for( i = 0; i < 4; i++ ) {
      mach->Temps[TEMP_0_I].xyzw[TEMP_0_C].u[i] = 0x00000000;
      mach->Temps[TEMP_7F_I].xyzw[TEMP_7F_C].u[i] = 0x7FFFFFFF;
      mach->Temps[TEMP_80_I].xyzw[TEMP_80_C].u[i] = 0x80000000;
      mach->Temps[TEMP_FF_I].xyzw[TEMP_FF_C].u[i] = 0xFFFFFFFF;
      mach->Temps[TEMP_1_I].xyzw[TEMP_1_C].f[i] = 1.0f;
      mach->Temps[TEMP_2_I].xyzw[TEMP_2_C].f[i] = 2.0f;
      mach->Temps[TEMP_128_I].xyzw[TEMP_128_C].f[i] = 128.0f;
      mach->Temps[TEMP_M128_I].xyzw[TEMP_M128_C].f[i] = -128.0f;
      mach->Temps[TEMP_3_I].xyzw[TEMP_3_C].f[i] = 3.0f;
      mach->Temps[TEMP_HALF_I].xyzw[TEMP_HALF_C].f[i] = 0.5f;
   }

#ifdef DEBUG
   /* silence warnings */
   (void) print_chan;
   (void) print_temp;
#endif

   return mach;

fail:
   align_free(mach);
   return NULL;
}


void
tgsi_exec_machine_destroy(struct tgsi_exec_machine *mach)
{
   if (mach) {
      FREE(mach->Instructions);
      FREE(mach->Declarations);
   }

   align_free(mach);
}

static void
micro_add(union tgsi_exec_channel *dst,
          const union tgsi_exec_channel *src0,
          const union tgsi_exec_channel *src1)
{
   dst->f[0] = src0->f[0] + src1->f[0];
   dst->f[1] = src0->f[1] + src1->f[1];
   dst->f[2] = src0->f[2] + src1->f[2];
   dst->f[3] = src0->f[3] + src1->f[3];
}

static void
micro_div(
   union tgsi_exec_channel *dst,
   const union tgsi_exec_channel *src0,
   const union tgsi_exec_channel *src1 )
{
   if (src1->f[0] != 0) {
      dst->f[0] = src0->f[0] / src1->f[0];
   }
   if (src1->f[1] != 0) {
      dst->f[1] = src0->f[1] / src1->f[1];
   }
   if (src1->f[2] != 0) {
      dst->f[2] = src0->f[2] / src1->f[2];
   }
   if (src1->f[3] != 0) {
      dst->f[3] = src0->f[3] / src1->f[3];
   }
}

static void
micro_float_clamp(union tgsi_exec_channel *dst,
                  const union tgsi_exec_channel *src)
{
   uint i;

   for (i = 0; i < 4; i++) {
      if (src->f[i] > 0.0f) {
         if (src->f[i] > 1.884467e+019f)
            dst->f[i] = 1.884467e+019f;
         else if (src->f[i] < 5.42101e-020f)
            dst->f[i] = 5.42101e-020f;
         else
            dst->f[i] = src->f[i];
      }
      else {
         if (src->f[i] < -1.884467e+019f)
            dst->f[i] = -1.884467e+019f;
         else if (src->f[i] > -5.42101e-020f)
            dst->f[i] = -5.42101e-020f;
         else
            dst->f[i] = src->f[i];
      }
   }
}

static void
micro_lt(
   union tgsi_exec_channel *dst,
   const union tgsi_exec_channel *src0,
   const union tgsi_exec_channel *src1,
   const union tgsi_exec_channel *src2,
   const union tgsi_exec_channel *src3 )
{
   dst->f[0] = src0->f[0] < src1->f[0] ? src2->f[0] : src3->f[0];
   dst->f[1] = src0->f[1] < src1->f[1] ? src2->f[1] : src3->f[1];
   dst->f[2] = src0->f[2] < src1->f[2] ? src2->f[2] : src3->f[2];
   dst->f[3] = src0->f[3] < src1->f[3] ? src2->f[3] : src3->f[3];
}

static void
micro_max(union tgsi_exec_channel *dst,
          const union tgsi_exec_channel *src0,
          const union tgsi_exec_channel *src1)
{
   dst->f[0] = src0->f[0] > src1->f[0] ? src0->f[0] : src1->f[0];
   dst->f[1] = src0->f[1] > src1->f[1] ? src0->f[1] : src1->f[1];
   dst->f[2] = src0->f[2] > src1->f[2] ? src0->f[2] : src1->f[2];
   dst->f[3] = src0->f[3] > src1->f[3] ? src0->f[3] : src1->f[3];
}

static void
micro_min(union tgsi_exec_channel *dst,
          const union tgsi_exec_channel *src0,
          const union tgsi_exec_channel *src1)
{
   dst->f[0] = src0->f[0] < src1->f[0] ? src0->f[0] : src1->f[0];
   dst->f[1] = src0->f[1] < src1->f[1] ? src0->f[1] : src1->f[1];
   dst->f[2] = src0->f[2] < src1->f[2] ? src0->f[2] : src1->f[2];
   dst->f[3] = src0->f[3] < src1->f[3] ? src0->f[3] : src1->f[3];
}

static void
micro_mul(union tgsi_exec_channel *dst,
          const union tgsi_exec_channel *src0,
          const union tgsi_exec_channel *src1)
{
   dst->f[0] = src0->f[0] * src1->f[0];
   dst->f[1] = src0->f[1] * src1->f[1];
   dst->f[2] = src0->f[2] * src1->f[2];
   dst->f[3] = src0->f[3] * src1->f[3];
}

#if 0
static void
micro_imul64(
   union tgsi_exec_channel *dst0,
   union tgsi_exec_channel *dst1,
   const union tgsi_exec_channel *src0,
   const union tgsi_exec_channel *src1 )
{
   dst1->i[0] = src0->i[0] * src1->i[0];
   dst1->i[1] = src0->i[1] * src1->i[1];
   dst1->i[2] = src0->i[2] * src1->i[2];
   dst1->i[3] = src0->i[3] * src1->i[3];
   dst0->i[0] = 0;
   dst0->i[1] = 0;
   dst0->i[2] = 0;
   dst0->i[3] = 0;
}
#endif

#if 0
static void
micro_umul64(
   union tgsi_exec_channel *dst0,
   union tgsi_exec_channel *dst1,
   const union tgsi_exec_channel *src0,
   const union tgsi_exec_channel *src1 )
{
   dst1->u[0] = src0->u[0] * src1->u[0];
   dst1->u[1] = src0->u[1] * src1->u[1];
   dst1->u[2] = src0->u[2] * src1->u[2];
   dst1->u[3] = src0->u[3] * src1->u[3];
   dst0->u[0] = 0;
   dst0->u[1] = 0;
   dst0->u[2] = 0;
   dst0->u[3] = 0;
}
#endif


#if 0
static void
micro_movc(
   union tgsi_exec_channel *dst,
   const union tgsi_exec_channel *src0,
   const union tgsi_exec_channel *src1,
   const union tgsi_exec_channel *src2 )
{
   dst->u[0] = src0->u[0] ? src1->u[0] : src2->u[0];
   dst->u[1] = src0->u[1] ? src1->u[1] : src2->u[1];
   dst->u[2] = src0->u[2] ? src1->u[2] : src2->u[2];
   dst->u[3] = src0->u[3] ? src1->u[3] : src2->u[3];
}
#endif

static void
micro_neg(
   union tgsi_exec_channel *dst,
   const union tgsi_exec_channel *src )
{
   dst->f[0] = -src->f[0];
   dst->f[1] = -src->f[1];
   dst->f[2] = -src->f[2];
   dst->f[3] = -src->f[3];
}

static void
micro_pow(
   union tgsi_exec_channel *dst,
   const union tgsi_exec_channel *src0,
   const union tgsi_exec_channel *src1 )
{
#if FAST_MATH
   dst->f[0] = util_fast_pow( src0->f[0], src1->f[0] );
   dst->f[1] = util_fast_pow( src0->f[1], src1->f[1] );
   dst->f[2] = util_fast_pow( src0->f[2], src1->f[2] );
   dst->f[3] = util_fast_pow( src0->f[3], src1->f[3] );
#else
   dst->f[0] = powf( src0->f[0], src1->f[0] );
   dst->f[1] = powf( src0->f[1], src1->f[1] );
   dst->f[2] = powf( src0->f[2], src1->f[2] );
   dst->f[3] = powf( src0->f[3], src1->f[3] );
#endif
}

static void
<<<<<<< HEAD
micro_sqrt( union tgsi_exec_channel *dst,
            const union tgsi_exec_channel *src )
{
   dst->f[0] = sqrtf( src->f[0] );
   dst->f[1] = sqrtf( src->f[1] );
   dst->f[2] = sqrtf( src->f[2] );
   dst->f[3] = sqrtf( src->f[3] );
}

static void
=======
>>>>>>> 9b348d0e
micro_sub(union tgsi_exec_channel *dst,
          const union tgsi_exec_channel *src0,
          const union tgsi_exec_channel *src1)
{
   dst->f[0] = src0->f[0] - src1->f[0];
   dst->f[1] = src0->f[1] - src1->f[1];
   dst->f[2] = src0->f[2] - src1->f[2];
   dst->f[3] = src0->f[3] - src1->f[3];
}

static void
fetch_src_file_channel(const struct tgsi_exec_machine *mach,
                       const uint file,
                       const uint swizzle,
                       const union tgsi_exec_channel *index,
                       const union tgsi_exec_channel *index2D,
                       union tgsi_exec_channel *chan)
{
   uint i;

   switch (file) {
   case TGSI_FILE_CONSTANT:
      for (i = 0; i < QUAD_SIZE; i++) {
         assert(index2D->i[i] >= 0 && index2D->i[i] < PIPE_MAX_CONSTANT_BUFFERS);
         assert(mach->Consts[index2D->i[i]]);

         if (index->i[i] < 0) {
            chan->u[i] = 0;
         } else {
            const uint *p = (const uint *)mach->Consts[index2D->i[i]];

            chan->u[i] = p[index->i[i] * 4 + swizzle];
         }
      }
      break;

   case TGSI_FILE_INPUT:
   case TGSI_FILE_SYSTEM_VALUE:
      for (i = 0; i < QUAD_SIZE; i++) {
         /* XXX: 2D indexing */
         chan->u[i] = mach->Inputs[index2D->i[i] * TGSI_EXEC_MAX_INPUT_ATTRIBS + index->i[i]].xyzw[swizzle].u[i];
      }
      break;

   case TGSI_FILE_TEMPORARY:
      for (i = 0; i < QUAD_SIZE; i++) {
         assert(index->i[i] < TGSI_EXEC_NUM_TEMPS);
         assert(index2D->i[i] == 0);

         chan->u[i] = mach->Temps[index->i[i]].xyzw[swizzle].u[i];
      }
      break;

   case TGSI_FILE_IMMEDIATE:
      for (i = 0; i < QUAD_SIZE; i++) {
         assert(index->i[i] >= 0 && index->i[i] < (int)mach->ImmLimit);
         assert(index2D->i[i] == 0);

         chan->f[i] = mach->Imms[index->i[i]][swizzle];
      }
      break;

   case TGSI_FILE_ADDRESS:
      for (i = 0; i < QUAD_SIZE; i++) {
         assert(index->i[i] >= 0);
         assert(index2D->i[i] == 0);

         chan->u[i] = mach->Addrs[index->i[i]].xyzw[swizzle].u[i];
      }
      break;

   case TGSI_FILE_PREDICATE:
      for (i = 0; i < QUAD_SIZE; i++) {
         assert(index->i[i] >= 0 && index->i[i] < TGSI_EXEC_NUM_PREDS);
         assert(index2D->i[i] == 0);

         chan->u[i] = mach->Predicates[0].xyzw[swizzle].u[i];
      }
      break;

   case TGSI_FILE_OUTPUT:
      /* vertex/fragment output vars can be read too */
      for (i = 0; i < QUAD_SIZE; i++) {
         assert(index->i[i] >= 0);
         assert(index2D->i[i] == 0);

         chan->u[i] = mach->Outputs[index->i[i]].xyzw[swizzle].u[i];
      }
      break;

   default:
      assert(0);
      for (i = 0; i < QUAD_SIZE; i++) {
         chan->u[i] = 0;
      }
   }
}

static void
fetch_source(const struct tgsi_exec_machine *mach,
             union tgsi_exec_channel *chan,
             const struct tgsi_full_src_register *reg,
             const uint chan_index,
             enum tgsi_exec_datatype src_datatype)
{
   union tgsi_exec_channel index;
   union tgsi_exec_channel index2D;
   uint swizzle;

   /* We start with a direct index into a register file.
    *
    *    file[1],
    *    where:
    *       file = Register.File
    *       [1] = Register.Index
    */
   index.i[0] =
   index.i[1] =
   index.i[2] =
   index.i[3] = reg->Register.Index;

   /* There is an extra source register that indirectly subscripts
    * a register file. The direct index now becomes an offset
    * that is being added to the indirect register.
    *
    *    file[ind[2].x+1],
    *    where:
    *       ind = Indirect.File
    *       [2] = Indirect.Index
    *       .x = Indirect.SwizzleX
    */
   if (reg->Register.Indirect) {
      union tgsi_exec_channel index2;
      union tgsi_exec_channel indir_index;
      const uint execmask = mach->ExecMask;
      uint i;

      /* which address register (always zero now) */
      index2.i[0] =
      index2.i[1] =
      index2.i[2] =
      index2.i[3] = reg->Indirect.Index;

      /* get current value of address register[swizzle] */
      swizzle = tgsi_util_get_src_register_swizzle( &reg->Indirect, CHAN_X );
      fetch_src_file_channel(mach,
                             reg->Indirect.File,
                             swizzle,
                             &index2,
                             &ZeroVec,
                             &indir_index);

      /* add value of address register to the offset */
      index.i[0] += indir_index.i[0];
      index.i[1] += indir_index.i[1];
      index.i[2] += indir_index.i[2];
      index.i[3] += indir_index.i[3];

      /* for disabled execution channels, zero-out the index to
       * avoid using a potential garbage value.
       */
      for (i = 0; i < QUAD_SIZE; i++) {
         if ((execmask & (1 << i)) == 0)
            index.i[i] = 0;
      }
   }

   /* There is an extra source register that is a second
    * subscript to a register file. Effectively it means that
    * the register file is actually a 2D array of registers.
    *
    *    file[3][1],
    *    where:
    *       [3] = Dimension.Index
    */
   if (reg->Register.Dimension) {
      index2D.i[0] =
      index2D.i[1] =
      index2D.i[2] =
      index2D.i[3] = reg->Dimension.Index;

      /* Again, the second subscript index can be addressed indirectly
       * identically to the first one.
       * Nothing stops us from indirectly addressing the indirect register,
       * but there is no need for that, so we won't exercise it.
       *
       *    file[ind[4].y+3][1],
       *    where:
       *       ind = DimIndirect.File
       *       [4] = DimIndirect.Index
       *       .y = DimIndirect.SwizzleX
       */
      if (reg->Dimension.Indirect) {
         union tgsi_exec_channel index2;
         union tgsi_exec_channel indir_index;
         const uint execmask = mach->ExecMask;
         uint i;

         index2.i[0] =
         index2.i[1] =
         index2.i[2] =
         index2.i[3] = reg->DimIndirect.Index;

         swizzle = tgsi_util_get_src_register_swizzle( &reg->DimIndirect, CHAN_X );
         fetch_src_file_channel(mach,
                                reg->DimIndirect.File,
                                swizzle,
                                &index2,
                                &ZeroVec,
                                &indir_index);

         index2D.i[0] += indir_index.i[0];
         index2D.i[1] += indir_index.i[1];
         index2D.i[2] += indir_index.i[2];
         index2D.i[3] += indir_index.i[3];

         /* for disabled execution channels, zero-out the index to
          * avoid using a potential garbage value.
          */
         for (i = 0; i < QUAD_SIZE; i++) {
            if ((execmask & (1 << i)) == 0) {
               index2D.i[i] = 0;
            }
         }
      }

      /* If by any chance there was a need for a 3D array of register
       * files, we would have to check whether Dimension is followed
       * by a dimension register and continue the saga.
       */
   } else {
      index2D.i[0] =
      index2D.i[1] =
      index2D.i[2] =
      index2D.i[3] = 0;
   }

   swizzle = tgsi_util_get_full_src_register_swizzle( reg, chan_index );
   fetch_src_file_channel(mach,
                          reg->Register.File,
                          swizzle,
                          &index,
                          &index2D,
                          chan);

   if (reg->Register.Absolute) {
      if (src_datatype == TGSI_EXEC_DATA_FLOAT) {
         micro_abs(chan, chan);
      } else {
         micro_iabs(chan, chan);
      }
   }

   if (reg->Register.Negate) {
      if (src_datatype == TGSI_EXEC_DATA_FLOAT) {
         micro_neg(chan, chan);
      } else {
         micro_ineg(chan, chan);
      }
   }
}

static void
store_dest(struct tgsi_exec_machine *mach,
           const union tgsi_exec_channel *chan,
           const struct tgsi_full_dst_register *reg,
           const struct tgsi_full_instruction *inst,
           uint chan_index,
           enum tgsi_exec_datatype dst_datatype)
{
   uint i;
   union tgsi_exec_channel null;
   union tgsi_exec_channel *dst;
   uint execmask = mach->ExecMask;
   int offset = 0;  /* indirection offset */
   int index;

   /* for debugging */
   if (0 && dst_datatype == TGSI_EXEC_DATA_FLOAT) {
      check_inf_or_nan(chan);
   }

   /* There is an extra source register that indirectly subscripts
    * a register file. The direct index now becomes an offset
    * that is being added to the indirect register.
    *
    *    file[ind[2].x+1],
    *    where:
    *       ind = Indirect.File
    *       [2] = Indirect.Index
    *       .x = Indirect.SwizzleX
    */
   if (reg->Register.Indirect) {
      union tgsi_exec_channel index;
      union tgsi_exec_channel indir_index;
      uint swizzle;

      /* which address register (always zero for now) */
      index.i[0] =
      index.i[1] =
      index.i[2] =
      index.i[3] = reg->Indirect.Index;

      /* get current value of address register[swizzle] */
      swizzle = tgsi_util_get_src_register_swizzle( &reg->Indirect, CHAN_X );

      /* fetch values from the address/indirection register */
      fetch_src_file_channel(mach,
                             reg->Indirect.File,
                             swizzle,
                             &index,
                             &ZeroVec,
                             &indir_index);

      /* save indirection offset */
      offset = indir_index.i[0];
   }

   switch (reg->Register.File) {
   case TGSI_FILE_NULL:
      dst = &null;
      break;

   case TGSI_FILE_OUTPUT:
      index = mach->Temps[TEMP_OUTPUT_I].xyzw[TEMP_OUTPUT_C].u[0]
         + reg->Register.Index;
      dst = &mach->Outputs[offset + index].xyzw[chan_index];
#if 0
      if (TGSI_PROCESSOR_GEOMETRY == mach->Processor) {
         fprintf(stderr, "STORING OUT[%d] mask(%d), = (", offset + index, execmask);
         for (i = 0; i < QUAD_SIZE; i++)
            if (execmask & (1 << i))
               fprintf(stderr, "%f, ", chan->f[i]);
         fprintf(stderr, ")\n");
      }
#endif
      break;

   case TGSI_FILE_TEMPORARY:
      index = reg->Register.Index;
      assert( index < TGSI_EXEC_NUM_TEMPS );
      dst = &mach->Temps[offset + index].xyzw[chan_index];
      break;

   case TGSI_FILE_ADDRESS:
      index = reg->Register.Index;
      dst = &mach->Addrs[index].xyzw[chan_index];
      break;

   case TGSI_FILE_LOOP:
      assert(reg->Register.Index == 0);
      assert(mach->LoopCounterStackTop > 0);
      assert(chan_index == CHAN_X);
      dst = &mach->LoopCounterStack[mach->LoopCounterStackTop - 1].xyzw[chan_index];
      break;

   case TGSI_FILE_PREDICATE:
      index = reg->Register.Index;
      assert(index < TGSI_EXEC_NUM_PREDS);
      dst = &mach->Predicates[index].xyzw[chan_index];
      break;

   default:
      assert( 0 );
      return;
   }

   if (inst->Instruction.Predicate) {
      uint swizzle;
      union tgsi_exec_channel *pred;

      switch (chan_index) {
      case CHAN_X:
         swizzle = inst->Predicate.SwizzleX;
         break;
      case CHAN_Y:
         swizzle = inst->Predicate.SwizzleY;
         break;
      case CHAN_Z:
         swizzle = inst->Predicate.SwizzleZ;
         break;
      case CHAN_W:
         swizzle = inst->Predicate.SwizzleW;
         break;
      default:
         assert(0);
         return;
      }

      assert(inst->Predicate.Index == 0);

      pred = &mach->Predicates[inst->Predicate.Index].xyzw[swizzle];

      if (inst->Predicate.Negate) {
         for (i = 0; i < QUAD_SIZE; i++) {
            if (pred->u[i]) {
               execmask &= ~(1 << i);
            }
         }
      } else {
         for (i = 0; i < QUAD_SIZE; i++) {
            if (!pred->u[i]) {
               execmask &= ~(1 << i);
            }
         }
      }
   }

   switch (inst->Instruction.Saturate) {
   case TGSI_SAT_NONE:
      for (i = 0; i < QUAD_SIZE; i++)
         if (execmask & (1 << i))
            dst->i[i] = chan->i[i];
      break;

   case TGSI_SAT_ZERO_ONE:
      for (i = 0; i < QUAD_SIZE; i++)
         if (execmask & (1 << i)) {
            if (chan->f[i] < 0.0f)
               dst->f[i] = 0.0f;
            else if (chan->f[i] > 1.0f)
               dst->f[i] = 1.0f;
            else
               dst->i[i] = chan->i[i];
         }
      break;

   case TGSI_SAT_MINUS_PLUS_ONE:
      for (i = 0; i < QUAD_SIZE; i++)
         if (execmask & (1 << i)) {
            if (chan->f[i] < -1.0f)
               dst->f[i] = -1.0f;
            else if (chan->f[i] > 1.0f)
               dst->f[i] = 1.0f;
            else
               dst->i[i] = chan->i[i];
         }
      break;

   default:
      assert( 0 );
   }
}

#define FETCH(VAL,INDEX,CHAN)\
    fetch_source(mach, VAL, &inst->Src[INDEX], CHAN, TGSI_EXEC_DATA_FLOAT)

#define STORE(VAL,INDEX,CHAN)\
   store_dest(mach, VAL, &inst->Dst[INDEX], inst, CHAN, TGSI_EXEC_DATA_FLOAT)


/**
 * Execute ARB-style KIL which is predicated by a src register.
 * Kill fragment if any of the four values is less than zero.
 */
static void
exec_kil(struct tgsi_exec_machine *mach,
         const struct tgsi_full_instruction *inst)
{
   uint uniquemask;
   uint chan_index;
   uint kilmask = 0; /* bit 0 = pixel 0, bit 1 = pixel 1, etc */
   union tgsi_exec_channel r[1];

   /* This mask stores component bits that were already tested. */
   uniquemask = 0;

   for (chan_index = 0; chan_index < 4; chan_index++)
   {
      uint swizzle;
      uint i;

      /* unswizzle channel */
      swizzle = tgsi_util_get_full_src_register_swizzle (
                        &inst->Src[0],
                        chan_index);

      /* check if the component has not been already tested */
      if (uniquemask & (1 << swizzle))
         continue;
      uniquemask |= 1 << swizzle;

      FETCH(&r[0], 0, chan_index);
      for (i = 0; i < 4; i++)
         if (r[0].f[i] < 0.0f)
            kilmask |= 1 << i;
   }

   mach->Temps[TEMP_KILMASK_I].xyzw[TEMP_KILMASK_C].u[0] |= kilmask;
}

/**
 * Execute NVIDIA-style KIL which is predicated by a condition code.
 * Kill fragment if the condition code is TRUE.
 */
static void
exec_kilp(struct tgsi_exec_machine *mach,
          const struct tgsi_full_instruction *inst)
{
   uint kilmask; /* bit 0 = pixel 0, bit 1 = pixel 1, etc */

   /* "unconditional" kil */
   kilmask = mach->ExecMask;
   mach->Temps[TEMP_KILMASK_I].xyzw[TEMP_KILMASK_C].u[0] |= kilmask;
}

static void
emit_vertex(struct tgsi_exec_machine *mach)
{
   /* FIXME: check for exec mask correctly
   unsigned i;
   for (i = 0; i < QUAD_SIZE; ++i) {
         if ((mach->ExecMask & (1 << i)))
   */
   if (mach->ExecMask) {
      mach->Temps[TEMP_OUTPUT_I].xyzw[TEMP_OUTPUT_C].u[0] += mach->NumOutputs;
      mach->Primitives[mach->Temps[TEMP_PRIMITIVE_I].xyzw[TEMP_PRIMITIVE_C].u[0]]++;
   }
}

static void
emit_primitive(struct tgsi_exec_machine *mach)
{
   unsigned *prim_count = &mach->Temps[TEMP_PRIMITIVE_I].xyzw[TEMP_PRIMITIVE_C].u[0];
   /* FIXME: check for exec mask correctly
   unsigned i;
   for (i = 0; i < QUAD_SIZE; ++i) {
         if ((mach->ExecMask & (1 << i)))
   */
   if (mach->ExecMask) {
      ++(*prim_count);
      debug_assert((*prim_count * mach->NumOutputs) < mach->MaxGeometryShaderOutputs);
      mach->Primitives[*prim_count] = 0;
   }
}

/*
 * Fetch four texture samples using STR texture coordinates.
 */
static void
fetch_texel( struct tgsi_sampler *sampler,
             const union tgsi_exec_channel *s,
             const union tgsi_exec_channel *t,
             const union tgsi_exec_channel *p,
             const union tgsi_exec_channel *c0,
             enum tgsi_sampler_control control,
             union tgsi_exec_channel *r,
             union tgsi_exec_channel *g,
             union tgsi_exec_channel *b,
             union tgsi_exec_channel *a )
{
   uint j;
   float rgba[NUM_CHANNELS][QUAD_SIZE];

   sampler->get_samples(sampler, s->f, t->f, p->f, c0->f, control, rgba);

   for (j = 0; j < 4; j++) {
      r->f[j] = rgba[0][j];
      g->f[j] = rgba[1][j];
      b->f[j] = rgba[2][j];
      a->f[j] = rgba[3][j];
   }
}


#define TEX_MODIFIER_NONE           0
#define TEX_MODIFIER_PROJECTED      1
#define TEX_MODIFIER_LOD_BIAS       2
#define TEX_MODIFIER_EXPLICIT_LOD   3


static void
exec_tex(struct tgsi_exec_machine *mach,
         const struct tgsi_full_instruction *inst,
         uint modifier)
{
   const uint unit = inst->Src[1].Register.Index;
   union tgsi_exec_channel r[4];
   const union tgsi_exec_channel *lod = &ZeroVec;
   enum tgsi_sampler_control control;
   uint chan_index;

   if (modifier != TEX_MODIFIER_NONE) {
      FETCH(&r[3], 0, CHAN_W);
      if (modifier != TEX_MODIFIER_PROJECTED) {
         lod = &r[3];
      }
   }

   if (modifier == TEX_MODIFIER_EXPLICIT_LOD) {
      control = tgsi_sampler_lod_explicit;
   } else {
      control = tgsi_sampler_lod_bias;
   }

   switch (inst->Texture.Texture) {
   case TGSI_TEXTURE_1D:
   case TGSI_TEXTURE_SHADOW1D:
      FETCH(&r[0], 0, CHAN_X);

      if (modifier == TEX_MODIFIER_PROJECTED) {
         micro_div(&r[0], &r[0], &r[3]);
      }

      fetch_texel(mach->Samplers[unit],
                  &r[0], &ZeroVec, &ZeroVec, lod,  /* S, T, P, LOD */
                  control,
                  &r[0], &r[1], &r[2], &r[3]);     /* R, G, B, A */
      break;

   case TGSI_TEXTURE_2D:
   case TGSI_TEXTURE_RECT:
   case TGSI_TEXTURE_SHADOW2D:
   case TGSI_TEXTURE_SHADOWRECT:
      FETCH(&r[0], 0, CHAN_X);
      FETCH(&r[1], 0, CHAN_Y);
      FETCH(&r[2], 0, CHAN_Z);

      if (modifier == TEX_MODIFIER_PROJECTED) {
         micro_div(&r[0], &r[0], &r[3]);
         micro_div(&r[1], &r[1], &r[3]);
         micro_div(&r[2], &r[2], &r[3]);
      }

      fetch_texel(mach->Samplers[unit],
                  &r[0], &r[1], &r[2], lod,     /* S, T, P, LOD */
                  control,
                  &r[0], &r[1], &r[2], &r[3]);  /* outputs */
      break;

   case TGSI_TEXTURE_3D:
   case TGSI_TEXTURE_CUBE:
      FETCH(&r[0], 0, CHAN_X);
      FETCH(&r[1], 0, CHAN_Y);
      FETCH(&r[2], 0, CHAN_Z);

      if (modifier == TEX_MODIFIER_PROJECTED) {
         micro_div(&r[0], &r[0], &r[3]);
         micro_div(&r[1], &r[1], &r[3]);
         micro_div(&r[2], &r[2], &r[3]);
      }

      fetch_texel(mach->Samplers[unit],
                  &r[0], &r[1], &r[2], lod,
                  control,
                  &r[0], &r[1], &r[2], &r[3]);
      break;

   default:
      assert(0);
   }

   FOR_EACH_ENABLED_CHANNEL(*inst, chan_index) {
      STORE(&r[chan_index], 0, chan_index);
   }
}

static void
exec_txd(struct tgsi_exec_machine *mach,
         const struct tgsi_full_instruction *inst)
{
   const uint unit = inst->Src[3].Register.Index;
   union tgsi_exec_channel r[4];
   uint chan_index;

   /*
    * XXX: This is fake TXD -- the derivatives are not taken into account, yet.
    */

   switch (inst->Texture.Texture) {
   case TGSI_TEXTURE_1D:
   case TGSI_TEXTURE_SHADOW1D:

      FETCH(&r[0], 0, CHAN_X);

      fetch_texel(mach->Samplers[unit],
                  &r[0], &ZeroVec, &ZeroVec, &ZeroVec,   /* S, T, P, BIAS */
                  tgsi_sampler_lod_bias,
                  &r[0], &r[1], &r[2], &r[3]);           /* R, G, B, A */
      break;

   case TGSI_TEXTURE_2D:
   case TGSI_TEXTURE_RECT:
   case TGSI_TEXTURE_SHADOW2D:
   case TGSI_TEXTURE_SHADOWRECT:

      FETCH(&r[0], 0, CHAN_X);
      FETCH(&r[1], 0, CHAN_Y);
      FETCH(&r[2], 0, CHAN_Z);

      fetch_texel(mach->Samplers[unit],
                  &r[0], &r[1], &r[2], &ZeroVec,   /* inputs */
                  tgsi_sampler_lod_bias,
                  &r[0], &r[1], &r[2], &r[3]);     /* outputs */
      break;

   case TGSI_TEXTURE_3D:
   case TGSI_TEXTURE_CUBE:

      FETCH(&r[0], 0, CHAN_X);
      FETCH(&r[1], 0, CHAN_Y);
      FETCH(&r[2], 0, CHAN_Z);

      fetch_texel(mach->Samplers[unit],
                  &r[0], &r[1], &r[2], &ZeroVec,
                  tgsi_sampler_lod_bias,
                  &r[0], &r[1], &r[2], &r[3]);
      break;

   default:
      assert(0);
   }

   FOR_EACH_ENABLED_CHANNEL(*inst, chan_index) {
      STORE(&r[chan_index], 0, chan_index);
   }
}


/**
 * Evaluate a constant-valued coefficient at the position of the
 * current quad.
 */
static void
eval_constant_coef(
   struct tgsi_exec_machine *mach,
   unsigned attrib,
   unsigned chan )
{
   unsigned i;

   for( i = 0; i < QUAD_SIZE; i++ ) {
      mach->Inputs[attrib].xyzw[chan].f[i] = mach->InterpCoefs[attrib].a0[chan];
   }
}

/**
 * Evaluate a linear-valued coefficient at the position of the
 * current quad.
 */
static void
eval_linear_coef(
   struct tgsi_exec_machine *mach,
   unsigned attrib,
   unsigned chan )
{
   const float x = mach->QuadPos.xyzw[0].f[0];
   const float y = mach->QuadPos.xyzw[1].f[0];
   const float dadx = mach->InterpCoefs[attrib].dadx[chan];
   const float dady = mach->InterpCoefs[attrib].dady[chan];
   const float a0 = mach->InterpCoefs[attrib].a0[chan] + dadx * x + dady * y;
   mach->Inputs[attrib].xyzw[chan].f[0] = a0;
   mach->Inputs[attrib].xyzw[chan].f[1] = a0 + dadx;
   mach->Inputs[attrib].xyzw[chan].f[2] = a0 + dady;
   mach->Inputs[attrib].xyzw[chan].f[3] = a0 + dadx + dady;
}

/**
 * Evaluate a perspective-valued coefficient at the position of the
 * current quad.
 */
static void
eval_perspective_coef(
   struct tgsi_exec_machine *mach,
   unsigned attrib,
   unsigned chan )
{
   const float x = mach->QuadPos.xyzw[0].f[0];
   const float y = mach->QuadPos.xyzw[1].f[0];
   const float dadx = mach->InterpCoefs[attrib].dadx[chan];
   const float dady = mach->InterpCoefs[attrib].dady[chan];
   const float a0 = mach->InterpCoefs[attrib].a0[chan] + dadx * x + dady * y;
   const float *w = mach->QuadPos.xyzw[3].f;
   /* divide by W here */
   mach->Inputs[attrib].xyzw[chan].f[0] = a0 / w[0];
   mach->Inputs[attrib].xyzw[chan].f[1] = (a0 + dadx) / w[1];
   mach->Inputs[attrib].xyzw[chan].f[2] = (a0 + dady) / w[2];
   mach->Inputs[attrib].xyzw[chan].f[3] = (a0 + dadx + dady) / w[3];
}


typedef void (* eval_coef_func)(
   struct tgsi_exec_machine *mach,
   unsigned attrib,
   unsigned chan );

static void
exec_declaration(struct tgsi_exec_machine *mach,
                 const struct tgsi_full_declaration *decl)
{
   if (mach->Processor == TGSI_PROCESSOR_FRAGMENT) {
      if (decl->Declaration.File == TGSI_FILE_INPUT ||
          decl->Declaration.File == TGSI_FILE_SYSTEM_VALUE) {
         uint first, last, mask;

         first = decl->Range.First;
         last = decl->Range.Last;
         mask = decl->Declaration.UsageMask;

         if (decl->Semantic.Name == TGSI_SEMANTIC_FACE) {
            uint i;

            assert(decl->Semantic.Index == 0);
            assert(first == last);

            for (i = 0; i < QUAD_SIZE; i++) {
               mach->Inputs[first].xyzw[0].f[i] = mach->Face;
            }
         } else {
            eval_coef_func eval;
            uint i, j;

            switch (decl->Declaration.Interpolate) {
            case TGSI_INTERPOLATE_CONSTANT:
               eval = eval_constant_coef;
               break;

            case TGSI_INTERPOLATE_LINEAR:
               eval = eval_linear_coef;
               break;

            case TGSI_INTERPOLATE_PERSPECTIVE:
               eval = eval_perspective_coef;
               break;

            default:
               assert(0);
               return;
            }

            for (j = 0; j < NUM_CHANNELS; j++) {
               if (mask & (1 << j)) {
                  for (i = first; i <= last; i++) {
                     eval(mach, i, j);
                  }
               }
            }
         }
      }
   }
}

typedef void (* micro_unary_op)(union tgsi_exec_channel *dst,
                                const union tgsi_exec_channel *src);

static void
exec_scalar_unary(struct tgsi_exec_machine *mach,
                  const struct tgsi_full_instruction *inst,
                  micro_unary_op op,
                  enum tgsi_exec_datatype dst_datatype,
                  enum tgsi_exec_datatype src_datatype)
{
   unsigned int chan;
   union tgsi_exec_channel src;
   union tgsi_exec_channel dst;

   fetch_source(mach, &src, &inst->Src[0], CHAN_X, src_datatype);
   op(&dst, &src);
   for (chan = 0; chan < NUM_CHANNELS; chan++) {
      if (inst->Dst[0].Register.WriteMask & (1 << chan)) {
         store_dest(mach, &dst, &inst->Dst[0], inst, chan, dst_datatype);
      }
   }
}

static void
exec_vector_unary(struct tgsi_exec_machine *mach,
                  const struct tgsi_full_instruction *inst,
                  micro_unary_op op,
                  enum tgsi_exec_datatype dst_datatype,
                  enum tgsi_exec_datatype src_datatype)
{
   unsigned int chan;
   struct tgsi_exec_vector dst;

   for (chan = 0; chan < NUM_CHANNELS; chan++) {
      if (inst->Dst[0].Register.WriteMask & (1 << chan)) {
         union tgsi_exec_channel src;

         fetch_source(mach, &src, &inst->Src[0], chan, src_datatype);
         op(&dst.xyzw[chan], &src);
      }
   }
   for (chan = 0; chan < NUM_CHANNELS; chan++) {
      if (inst->Dst[0].Register.WriteMask & (1 << chan)) {
         store_dest(mach, &dst.xyzw[chan], &inst->Dst[0], inst, chan, dst_datatype);
      }
   }
}

typedef void (* micro_binary_op)(union tgsi_exec_channel *dst,
                                 const union tgsi_exec_channel *src0,
                                 const union tgsi_exec_channel *src1);

static void
exec_vector_binary(struct tgsi_exec_machine *mach,
                   const struct tgsi_full_instruction *inst,
                   micro_binary_op op,
                   enum tgsi_exec_datatype dst_datatype,
                   enum tgsi_exec_datatype src_datatype)
{
   unsigned int chan;
   struct tgsi_exec_vector dst;

   for (chan = 0; chan < NUM_CHANNELS; chan++) {
      if (inst->Dst[0].Register.WriteMask & (1 << chan)) {
         union tgsi_exec_channel src[2];

         fetch_source(mach, &src[0], &inst->Src[0], chan, src_datatype);
         fetch_source(mach, &src[1], &inst->Src[1], chan, src_datatype);
         op(&dst.xyzw[chan], &src[0], &src[1]);
      }
   }
   for (chan = 0; chan < NUM_CHANNELS; chan++) {
      if (inst->Dst[0].Register.WriteMask & (1 << chan)) {
         store_dest(mach, &dst.xyzw[chan], &inst->Dst[0], inst, chan, dst_datatype);
      }
   }
}

typedef void (* micro_trinary_op)(union tgsi_exec_channel *dst,
                                  const union tgsi_exec_channel *src0,
                                  const union tgsi_exec_channel *src1,
                                  const union tgsi_exec_channel *src2);

static void
exec_vector_trinary(struct tgsi_exec_machine *mach,
                    const struct tgsi_full_instruction *inst,
                    micro_trinary_op op,
                    enum tgsi_exec_datatype dst_datatype,
                    enum tgsi_exec_datatype src_datatype)
{
   unsigned int chan;
   struct tgsi_exec_vector dst;

   for (chan = 0; chan < NUM_CHANNELS; chan++) {
      if (inst->Dst[0].Register.WriteMask & (1 << chan)) {
         union tgsi_exec_channel src[3];

         fetch_source(mach, &src[0], &inst->Src[0], chan, src_datatype);
         fetch_source(mach, &src[1], &inst->Src[1], chan, src_datatype);
         fetch_source(mach, &src[2], &inst->Src[2], chan, src_datatype);
         op(&dst.xyzw[chan], &src[0], &src[1], &src[2]);
      }
   }
   for (chan = 0; chan < NUM_CHANNELS; chan++) {
      if (inst->Dst[0].Register.WriteMask & (1 << chan)) {
         store_dest(mach, &dst.xyzw[chan], &inst->Dst[0], inst, chan, dst_datatype);
      }
   }
}

static void
exec_dp3(struct tgsi_exec_machine *mach,
         const struct tgsi_full_instruction *inst)
{
   unsigned int chan;
   union tgsi_exec_channel arg[3];

   fetch_source(mach, &arg[0], &inst->Src[0], CHAN_X, TGSI_EXEC_DATA_FLOAT);
   fetch_source(mach, &arg[1], &inst->Src[1], CHAN_X, TGSI_EXEC_DATA_FLOAT);
   micro_mul(&arg[2], &arg[0], &arg[1]);

   for (chan = CHAN_Y; chan <= CHAN_Z; chan++) {
      fetch_source(mach, &arg[0], &inst->Src[0], chan, TGSI_EXEC_DATA_FLOAT);
      fetch_source(mach, &arg[1], &inst->Src[1], chan, TGSI_EXEC_DATA_FLOAT);
      micro_mad(&arg[2], &arg[0], &arg[1], &arg[2]);
   }

   for (chan = 0; chan < NUM_CHANNELS; chan++) {
      if (inst->Dst[0].Register.WriteMask & (1 << chan)) {
         store_dest(mach, &arg[2], &inst->Dst[0], inst, chan, TGSI_EXEC_DATA_FLOAT);
      }
   }
}

static void
exec_dp4(struct tgsi_exec_machine *mach,
         const struct tgsi_full_instruction *inst)
{
   unsigned int chan;
   union tgsi_exec_channel arg[3];

   fetch_source(mach, &arg[0], &inst->Src[0], CHAN_X, TGSI_EXEC_DATA_FLOAT);
   fetch_source(mach, &arg[1], &inst->Src[1], CHAN_X, TGSI_EXEC_DATA_FLOAT);
   micro_mul(&arg[2], &arg[0], &arg[1]);

   for (chan = CHAN_Y; chan <= CHAN_W; chan++) {
      fetch_source(mach, &arg[0], &inst->Src[0], chan, TGSI_EXEC_DATA_FLOAT);
      fetch_source(mach, &arg[1], &inst->Src[1], chan, TGSI_EXEC_DATA_FLOAT);
      micro_mad(&arg[2], &arg[0], &arg[1], &arg[2]);
   }

   for (chan = 0; chan < NUM_CHANNELS; chan++) {
      if (inst->Dst[0].Register.WriteMask & (1 << chan)) {
         store_dest(mach, &arg[2], &inst->Dst[0], inst, chan, TGSI_EXEC_DATA_FLOAT);
      }
   }
}

static void
exec_dp2a(struct tgsi_exec_machine *mach,
          const struct tgsi_full_instruction *inst)
{
   unsigned int chan;
   union tgsi_exec_channel arg[3];

   fetch_source(mach, &arg[0], &inst->Src[0], CHAN_X, TGSI_EXEC_DATA_FLOAT);
   fetch_source(mach, &arg[1], &inst->Src[1], CHAN_X, TGSI_EXEC_DATA_FLOAT);
   micro_mul(&arg[2], &arg[0], &arg[1]);

   fetch_source(mach, &arg[0], &inst->Src[0], CHAN_Y, TGSI_EXEC_DATA_FLOAT);
   fetch_source(mach, &arg[1], &inst->Src[1], CHAN_Y, TGSI_EXEC_DATA_FLOAT);
   micro_mad(&arg[0], &arg[0], &arg[1], &arg[2]);

   fetch_source(mach, &arg[1], &inst->Src[2], CHAN_X, TGSI_EXEC_DATA_FLOAT);
   micro_add(&arg[0], &arg[0], &arg[1]);

   for (chan = 0; chan < NUM_CHANNELS; chan++) {
      if (inst->Dst[0].Register.WriteMask & (1 << chan)) {
         store_dest(mach, &arg[0], &inst->Dst[0], inst, chan, TGSI_EXEC_DATA_FLOAT);
      }
   }
}

static void
exec_dph(struct tgsi_exec_machine *mach,
         const struct tgsi_full_instruction *inst)
{
   unsigned int chan;
   union tgsi_exec_channel arg[3];

   fetch_source(mach, &arg[0], &inst->Src[0], CHAN_X, TGSI_EXEC_DATA_FLOAT);
   fetch_source(mach, &arg[1], &inst->Src[1], CHAN_X, TGSI_EXEC_DATA_FLOAT);
   micro_mul(&arg[2], &arg[0], &arg[1]);

   fetch_source(mach, &arg[0], &inst->Src[0], CHAN_Y, TGSI_EXEC_DATA_FLOAT);
   fetch_source(mach, &arg[1], &inst->Src[1], CHAN_Y, TGSI_EXEC_DATA_FLOAT);
   micro_mad(&arg[2], &arg[0], &arg[1], &arg[2]);

   fetch_source(mach, &arg[0], &inst->Src[0], CHAN_Z, TGSI_EXEC_DATA_FLOAT);
   fetch_source(mach, &arg[1], &inst->Src[1], CHAN_Z, TGSI_EXEC_DATA_FLOAT);
   micro_mad(&arg[0], &arg[0], &arg[1], &arg[2]);

   fetch_source(mach, &arg[1], &inst->Src[1], CHAN_W, TGSI_EXEC_DATA_FLOAT);
   micro_add(&arg[0], &arg[0], &arg[1]);

   for (chan = 0; chan < NUM_CHANNELS; chan++) {
      if (inst->Dst[0].Register.WriteMask & (1 << chan)) {
         store_dest(mach, &arg[0], &inst->Dst[0], inst, chan, TGSI_EXEC_DATA_FLOAT);
      }
   }
}

static void
exec_dp2(struct tgsi_exec_machine *mach,
         const struct tgsi_full_instruction *inst)
{
   unsigned int chan;
   union tgsi_exec_channel arg[3];

   fetch_source(mach, &arg[0], &inst->Src[0], CHAN_X, TGSI_EXEC_DATA_FLOAT);
   fetch_source(mach, &arg[1], &inst->Src[1], CHAN_X, TGSI_EXEC_DATA_FLOAT);
   micro_mul(&arg[2], &arg[0], &arg[1]);

   fetch_source(mach, &arg[0], &inst->Src[0], CHAN_Y, TGSI_EXEC_DATA_FLOAT);
   fetch_source(mach, &arg[1], &inst->Src[1], CHAN_Y, TGSI_EXEC_DATA_FLOAT);
   micro_mad(&arg[2], &arg[0], &arg[1], &arg[2]);

   for (chan = 0; chan < NUM_CHANNELS; chan++) {
      if (inst->Dst[0].Register.WriteMask & (1 << chan)) {
         store_dest(mach, &arg[2], &inst->Dst[0], inst, chan, TGSI_EXEC_DATA_FLOAT);
      }
   }
}

static void
exec_nrm4(struct tgsi_exec_machine *mach,
          const struct tgsi_full_instruction *inst)
{
   unsigned int chan;
   union tgsi_exec_channel arg[4];
   union tgsi_exec_channel scale;

   fetch_source(mach, &arg[0], &inst->Src[0], CHAN_X, TGSI_EXEC_DATA_FLOAT);
   micro_mul(&scale, &arg[0], &arg[0]);

   for (chan = CHAN_Y; chan <= CHAN_W; chan++) {
      union tgsi_exec_channel product;

      fetch_source(mach, &arg[chan], &inst->Src[0], chan, TGSI_EXEC_DATA_FLOAT);
      micro_mul(&product, &arg[chan], &arg[chan]);
      micro_add(&scale, &scale, &product);
   }

   micro_rsq(&scale, &scale);

   for (chan = CHAN_X; chan <= CHAN_W; chan++) {
      if (inst->Dst[0].Register.WriteMask & (1 << chan)) {
         micro_mul(&arg[chan], &arg[chan], &scale);
         store_dest(mach, &arg[chan], &inst->Dst[0], inst, chan, TGSI_EXEC_DATA_FLOAT);
      }
   }
}

static void
exec_nrm3(struct tgsi_exec_machine *mach,
          const struct tgsi_full_instruction *inst)
{
   if (inst->Dst[0].Register.WriteMask & TGSI_WRITEMASK_XYZ) {
      unsigned int chan;
      union tgsi_exec_channel arg[3];
      union tgsi_exec_channel scale;

      fetch_source(mach, &arg[0], &inst->Src[0], CHAN_X, TGSI_EXEC_DATA_FLOAT);
      micro_mul(&scale, &arg[0], &arg[0]);

      for (chan = CHAN_Y; chan <= CHAN_Z; chan++) {
         union tgsi_exec_channel product;

         fetch_source(mach, &arg[chan], &inst->Src[0], chan, TGSI_EXEC_DATA_FLOAT);
         micro_mul(&product, &arg[chan], &arg[chan]);
         micro_add(&scale, &scale, &product);
      }

      micro_rsq(&scale, &scale);

      for (chan = CHAN_X; chan <= CHAN_Z; chan++) {
         if (inst->Dst[0].Register.WriteMask & (1 << chan)) {
            micro_mul(&arg[chan], &arg[chan], &scale);
            store_dest(mach, &arg[chan], &inst->Dst[0], inst, chan, TGSI_EXEC_DATA_FLOAT);
         }
      }
   }

   if (inst->Dst[0].Register.WriteMask & TGSI_WRITEMASK_W) {
      store_dest(mach, &OneVec, &inst->Dst[0], inst, CHAN_W, TGSI_EXEC_DATA_FLOAT);
   }
}

static void
exec_break(struct tgsi_exec_machine *mach)
{
   if (mach->BreakType == TGSI_EXEC_BREAK_INSIDE_LOOP) {
      /* turn off loop channels for each enabled exec channel */
      mach->LoopMask &= ~mach->ExecMask;
      /* Todo: if mach->LoopMask == 0, jump to end of loop */
      UPDATE_EXEC_MASK(mach);
   } else {
      assert(mach->BreakType == TGSI_EXEC_BREAK_INSIDE_SWITCH);

      mach->Switch.mask = 0x0;

      UPDATE_EXEC_MASK(mach);
   }
}

static void
exec_switch(struct tgsi_exec_machine *mach,
            const struct tgsi_full_instruction *inst)
{
   assert(mach->SwitchStackTop < TGSI_EXEC_MAX_SWITCH_NESTING);
   assert(mach->BreakStackTop < TGSI_EXEC_MAX_BREAK_STACK);

   mach->SwitchStack[mach->SwitchStackTop++] = mach->Switch;
   fetch_source(mach, &mach->Switch.selector, &inst->Src[0], CHAN_X, TGSI_EXEC_DATA_UINT);
   mach->Switch.mask = 0x0;
   mach->Switch.defaultMask = 0x0;

   mach->BreakStack[mach->BreakStackTop++] = mach->BreakType;
   mach->BreakType = TGSI_EXEC_BREAK_INSIDE_SWITCH;

   UPDATE_EXEC_MASK(mach);
}

static void
exec_case(struct tgsi_exec_machine *mach,
          const struct tgsi_full_instruction *inst)
{
   uint prevMask = mach->SwitchStack[mach->SwitchStackTop - 1].mask;
   union tgsi_exec_channel src;
   uint mask = 0;

   fetch_source(mach, &src, &inst->Src[0], CHAN_X, TGSI_EXEC_DATA_UINT);

   if (mach->Switch.selector.u[0] == src.u[0]) {
      mask |= 0x1;
   }
   if (mach->Switch.selector.u[1] == src.u[1]) {
      mask |= 0x2;
   }
   if (mach->Switch.selector.u[2] == src.u[2]) {
      mask |= 0x4;
   }
   if (mach->Switch.selector.u[3] == src.u[3]) {
      mask |= 0x8;
   }

   mach->Switch.defaultMask |= mask;

   mach->Switch.mask |= mask & prevMask;

   UPDATE_EXEC_MASK(mach);
}

static void
exec_default(struct tgsi_exec_machine *mach)
{
   uint prevMask = mach->SwitchStack[mach->SwitchStackTop - 1].mask;

   mach->Switch.mask |= ~mach->Switch.defaultMask & prevMask;

   UPDATE_EXEC_MASK(mach);
}

static void
exec_endswitch(struct tgsi_exec_machine *mach)
{
   mach->Switch = mach->SwitchStack[--mach->SwitchStackTop];
   mach->BreakType = mach->BreakStack[--mach->BreakStackTop];

   UPDATE_EXEC_MASK(mach);
}

static void
micro_i2f(union tgsi_exec_channel *dst,
          const union tgsi_exec_channel *src)
{
   dst->f[0] = (float)src->i[0];
   dst->f[1] = (float)src->i[1];
   dst->f[2] = (float)src->i[2];
   dst->f[3] = (float)src->i[3];
}

static void
micro_not(union tgsi_exec_channel *dst,
          const union tgsi_exec_channel *src)
{
   dst->u[0] = ~src->u[0];
   dst->u[1] = ~src->u[1];
   dst->u[2] = ~src->u[2];
   dst->u[3] = ~src->u[3];
}

static void
micro_shl(union tgsi_exec_channel *dst,
          const union tgsi_exec_channel *src0,
          const union tgsi_exec_channel *src1)
{
   dst->u[0] = src0->u[0] << src1->u[0];
   dst->u[1] = src0->u[1] << src1->u[1];
   dst->u[2] = src0->u[2] << src1->u[2];
   dst->u[3] = src0->u[3] << src1->u[3];
}

static void
micro_and(union tgsi_exec_channel *dst,
          const union tgsi_exec_channel *src0,
          const union tgsi_exec_channel *src1)
{
   dst->u[0] = src0->u[0] & src1->u[0];
   dst->u[1] = src0->u[1] & src1->u[1];
   dst->u[2] = src0->u[2] & src1->u[2];
   dst->u[3] = src0->u[3] & src1->u[3];
}

static void
micro_or(union tgsi_exec_channel *dst,
         const union tgsi_exec_channel *src0,
         const union tgsi_exec_channel *src1)
{
   dst->u[0] = src0->u[0] | src1->u[0];
   dst->u[1] = src0->u[1] | src1->u[1];
   dst->u[2] = src0->u[2] | src1->u[2];
   dst->u[3] = src0->u[3] | src1->u[3];
}

static void
micro_xor(union tgsi_exec_channel *dst,
          const union tgsi_exec_channel *src0,
          const union tgsi_exec_channel *src1)
{
   dst->u[0] = src0->u[0] ^ src1->u[0];
   dst->u[1] = src0->u[1] ^ src1->u[1];
   dst->u[2] = src0->u[2] ^ src1->u[2];
   dst->u[3] = src0->u[3] ^ src1->u[3];
}

static void
micro_f2i(union tgsi_exec_channel *dst,
          const union tgsi_exec_channel *src)
{
   dst->i[0] = (int)src->f[0];
   dst->i[1] = (int)src->f[1];
   dst->i[2] = (int)src->f[2];
   dst->i[3] = (int)src->f[3];
}

static void
micro_idiv(union tgsi_exec_channel *dst,
           const union tgsi_exec_channel *src0,
           const union tgsi_exec_channel *src1)
{
   dst->i[0] = src0->i[0] / src1->i[0];
   dst->i[1] = src0->i[1] / src1->i[1];
   dst->i[2] = src0->i[2] / src1->i[2];
   dst->i[3] = src0->i[3] / src1->i[3];
}

static void
micro_imax(union tgsi_exec_channel *dst,
           const union tgsi_exec_channel *src0,
           const union tgsi_exec_channel *src1)
{
   dst->i[0] = src0->i[0] > src1->i[0] ? src0->i[0] : src1->i[0];
   dst->i[1] = src0->i[1] > src1->i[1] ? src0->i[1] : src1->i[1];
   dst->i[2] = src0->i[2] > src1->i[2] ? src0->i[2] : src1->i[2];
   dst->i[3] = src0->i[3] > src1->i[3] ? src0->i[3] : src1->i[3];
}

static void
micro_imin(union tgsi_exec_channel *dst,
           const union tgsi_exec_channel *src0,
           const union tgsi_exec_channel *src1)
{
   dst->i[0] = src0->i[0] < src1->i[0] ? src0->i[0] : src1->i[0];
   dst->i[1] = src0->i[1] < src1->i[1] ? src0->i[1] : src1->i[1];
   dst->i[2] = src0->i[2] < src1->i[2] ? src0->i[2] : src1->i[2];
   dst->i[3] = src0->i[3] < src1->i[3] ? src0->i[3] : src1->i[3];
}

static void
micro_isge(union tgsi_exec_channel *dst,
           const union tgsi_exec_channel *src0,
           const union tgsi_exec_channel *src1)
{
   dst->i[0] = src0->i[0] >= src1->i[0] ? -1 : 0;
   dst->i[1] = src0->i[1] >= src1->i[1] ? -1 : 0;
   dst->i[2] = src0->i[2] >= src1->i[2] ? -1 : 0;
   dst->i[3] = src0->i[3] >= src1->i[3] ? -1 : 0;
}

static void
micro_ishr(union tgsi_exec_channel *dst,
           const union tgsi_exec_channel *src0,
           const union tgsi_exec_channel *src1)
{
   dst->i[0] = src0->i[0] >> src1->i[0];
   dst->i[1] = src0->i[1] >> src1->i[1];
   dst->i[2] = src0->i[2] >> src1->i[2];
   dst->i[3] = src0->i[3] >> src1->i[3];
}

static void
micro_islt(union tgsi_exec_channel *dst,
           const union tgsi_exec_channel *src0,
           const union tgsi_exec_channel *src1)
{
   dst->i[0] = src0->i[0] < src1->i[0] ? -1 : 0;
   dst->i[1] = src0->i[1] < src1->i[1] ? -1 : 0;
   dst->i[2] = src0->i[2] < src1->i[2] ? -1 : 0;
   dst->i[3] = src0->i[3] < src1->i[3] ? -1 : 0;
}

static void
micro_f2u(union tgsi_exec_channel *dst,
          const union tgsi_exec_channel *src)
{
   dst->u[0] = (uint)src->f[0];
   dst->u[1] = (uint)src->f[1];
   dst->u[2] = (uint)src->f[2];
   dst->u[3] = (uint)src->f[3];
}

static void
micro_u2f(union tgsi_exec_channel *dst,
          const union tgsi_exec_channel *src)
{
   dst->f[0] = (float)src->u[0];
   dst->f[1] = (float)src->u[1];
   dst->f[2] = (float)src->u[2];
   dst->f[3] = (float)src->u[3];
}

static void
micro_uadd(union tgsi_exec_channel *dst,
           const union tgsi_exec_channel *src0,
           const union tgsi_exec_channel *src1)
{
   dst->u[0] = src0->u[0] + src1->u[0];
   dst->u[1] = src0->u[1] + src1->u[1];
   dst->u[2] = src0->u[2] + src1->u[2];
   dst->u[3] = src0->u[3] + src1->u[3];
}

static void
micro_udiv(union tgsi_exec_channel *dst,
           const union tgsi_exec_channel *src0,
           const union tgsi_exec_channel *src1)
{
   dst->u[0] = src0->u[0] / src1->u[0];
   dst->u[1] = src0->u[1] / src1->u[1];
   dst->u[2] = src0->u[2] / src1->u[2];
   dst->u[3] = src0->u[3] / src1->u[3];
}

static void
micro_umad(union tgsi_exec_channel *dst,
           const union tgsi_exec_channel *src0,
           const union tgsi_exec_channel *src1,
           const union tgsi_exec_channel *src2)
{
   dst->u[0] = src0->u[0] * src1->u[0] + src2->u[0];
   dst->u[1] = src0->u[1] * src1->u[1] + src2->u[1];
   dst->u[2] = src0->u[2] * src1->u[2] + src2->u[2];
   dst->u[3] = src0->u[3] * src1->u[3] + src2->u[3];
}

static void
micro_umax(union tgsi_exec_channel *dst,
           const union tgsi_exec_channel *src0,
           const union tgsi_exec_channel *src1)
{
   dst->u[0] = src0->u[0] > src1->u[0] ? src0->u[0] : src1->u[0];
   dst->u[1] = src0->u[1] > src1->u[1] ? src0->u[1] : src1->u[1];
   dst->u[2] = src0->u[2] > src1->u[2] ? src0->u[2] : src1->u[2];
   dst->u[3] = src0->u[3] > src1->u[3] ? src0->u[3] : src1->u[3];
}

static void
micro_umin(union tgsi_exec_channel *dst,
           const union tgsi_exec_channel *src0,
           const union tgsi_exec_channel *src1)
{
   dst->u[0] = src0->u[0] < src1->u[0] ? src0->u[0] : src1->u[0];
   dst->u[1] = src0->u[1] < src1->u[1] ? src0->u[1] : src1->u[1];
   dst->u[2] = src0->u[2] < src1->u[2] ? src0->u[2] : src1->u[2];
   dst->u[3] = src0->u[3] < src1->u[3] ? src0->u[3] : src1->u[3];
}

static void
micro_umod(union tgsi_exec_channel *dst,
           const union tgsi_exec_channel *src0,
           const union tgsi_exec_channel *src1)
{
   dst->u[0] = src0->u[0] % src1->u[0];
   dst->u[1] = src0->u[1] % src1->u[1];
   dst->u[2] = src0->u[2] % src1->u[2];
   dst->u[3] = src0->u[3] % src1->u[3];
}

static void
micro_umul(union tgsi_exec_channel *dst,
           const union tgsi_exec_channel *src0,
           const union tgsi_exec_channel *src1)
{
   dst->u[0] = src0->u[0] * src1->u[0];
   dst->u[1] = src0->u[1] * src1->u[1];
   dst->u[2] = src0->u[2] * src1->u[2];
   dst->u[3] = src0->u[3] * src1->u[3];
}

static void
micro_useq(union tgsi_exec_channel *dst,
           const union tgsi_exec_channel *src0,
           const union tgsi_exec_channel *src1)
{
   dst->u[0] = src0->u[0] == src1->u[0] ? ~0 : 0;
   dst->u[1] = src0->u[1] == src1->u[1] ? ~0 : 0;
   dst->u[2] = src0->u[2] == src1->u[2] ? ~0 : 0;
   dst->u[3] = src0->u[3] == src1->u[3] ? ~0 : 0;
}

static void
micro_usge(union tgsi_exec_channel *dst,
           const union tgsi_exec_channel *src0,
           const union tgsi_exec_channel *src1)
{
   dst->u[0] = src0->u[0] >= src1->u[0] ? ~0 : 0;
   dst->u[1] = src0->u[1] >= src1->u[1] ? ~0 : 0;
   dst->u[2] = src0->u[2] >= src1->u[2] ? ~0 : 0;
   dst->u[3] = src0->u[3] >= src1->u[3] ? ~0 : 0;
}

static void
micro_ushr(union tgsi_exec_channel *dst,
           const union tgsi_exec_channel *src0,
           const union tgsi_exec_channel *src1)
{
   dst->u[0] = src0->u[0] >> src1->u[0];
   dst->u[1] = src0->u[1] >> src1->u[1];
   dst->u[2] = src0->u[2] >> src1->u[2];
   dst->u[3] = src0->u[3] >> src1->u[3];
}

static void
micro_uslt(union tgsi_exec_channel *dst,
           const union tgsi_exec_channel *src0,
           const union tgsi_exec_channel *src1)
{
   dst->u[0] = src0->u[0] < src1->u[0] ? ~0 : 0;
   dst->u[1] = src0->u[1] < src1->u[1] ? ~0 : 0;
   dst->u[2] = src0->u[2] < src1->u[2] ? ~0 : 0;
   dst->u[3] = src0->u[3] < src1->u[3] ? ~0 : 0;
}

static void
micro_usne(union tgsi_exec_channel *dst,
           const union tgsi_exec_channel *src0,
           const union tgsi_exec_channel *src1)
{
   dst->u[0] = src0->u[0] != src1->u[0] ? ~0 : 0;
   dst->u[1] = src0->u[1] != src1->u[1] ? ~0 : 0;
   dst->u[2] = src0->u[2] != src1->u[2] ? ~0 : 0;
   dst->u[3] = src0->u[3] != src1->u[3] ? ~0 : 0;
}

static void
exec_instruction(
   struct tgsi_exec_machine *mach,
   const struct tgsi_full_instruction *inst,
   int *pc )
{
   uint chan_index;
   union tgsi_exec_channel r[10];
   union tgsi_exec_channel d[8];

   (*pc)++;

   switch (inst->Instruction.Opcode) {
   case TGSI_OPCODE_ARL:
      exec_vector_unary(mach, inst, micro_arl, TGSI_EXEC_DATA_INT, TGSI_EXEC_DATA_FLOAT);
      break;

   case TGSI_OPCODE_MOV:
      exec_vector_unary(mach, inst, micro_mov, TGSI_EXEC_DATA_UINT, TGSI_EXEC_DATA_FLOAT);
      break;

   case TGSI_OPCODE_LIT:
      if (IS_CHANNEL_ENABLED( *inst, CHAN_Y ) || IS_CHANNEL_ENABLED( *inst, CHAN_Z )) {
         FETCH( &r[0], 0, CHAN_X );
         if (IS_CHANNEL_ENABLED( *inst, CHAN_Y )) {
            micro_max(&d[CHAN_Y], &r[0], &mach->Temps[TEMP_0_I].xyzw[TEMP_0_C]);
         }

         if (IS_CHANNEL_ENABLED( *inst, CHAN_Z )) {
            FETCH( &r[1], 0, CHAN_Y );
            micro_max( &r[1], &r[1], &mach->Temps[TEMP_0_I].xyzw[TEMP_0_C] );

            FETCH( &r[2], 0, CHAN_W );
            micro_min( &r[2], &r[2], &mach->Temps[TEMP_128_I].xyzw[TEMP_128_C] );
            micro_max( &r[2], &r[2], &mach->Temps[TEMP_M128_I].xyzw[TEMP_M128_C] );
            micro_pow( &r[1], &r[1], &r[2] );
            micro_lt(&d[CHAN_Z], &mach->Temps[TEMP_0_I].xyzw[TEMP_0_C], &r[0], &r[1], &mach->Temps[TEMP_0_I].xyzw[TEMP_0_C]);
         }

         if (IS_CHANNEL_ENABLED(*inst, CHAN_Y)) {
            STORE(&d[CHAN_Y], 0, CHAN_Y);
         }
         if (IS_CHANNEL_ENABLED(*inst, CHAN_Z)) {
            STORE(&d[CHAN_Z], 0, CHAN_Z);
         }
      }
      if (IS_CHANNEL_ENABLED( *inst, CHAN_X )) {
         STORE( &mach->Temps[TEMP_1_I].xyzw[TEMP_1_C], 0, CHAN_X );
      }
      if (IS_CHANNEL_ENABLED( *inst, CHAN_W )) {
         STORE( &mach->Temps[TEMP_1_I].xyzw[TEMP_1_C], 0, CHAN_W );
      }
      break;

   case TGSI_OPCODE_RCP:
      exec_scalar_unary(mach, inst, micro_rcp, TGSI_EXEC_DATA_FLOAT, TGSI_EXEC_DATA_FLOAT);
      break;

   case TGSI_OPCODE_RSQ:
      exec_scalar_unary(mach, inst, micro_rsq, TGSI_EXEC_DATA_FLOAT, TGSI_EXEC_DATA_FLOAT);
      break;

   case TGSI_OPCODE_EXP:
      FETCH( &r[0], 0, CHAN_X );
      micro_flr( &r[1], &r[0] );  /* r1 = floor(r0) */
      if (IS_CHANNEL_ENABLED( *inst, CHAN_X )) {
         micro_exp2( &r[2], &r[1] );       /* r2 = 2 ^ r1 */
         STORE( &r[2], 0, CHAN_X );        /* store r2 */
      }
      if (IS_CHANNEL_ENABLED( *inst, CHAN_Y )) {
         micro_sub( &r[2], &r[0], &r[1] ); /* r2 = r0 - r1 */
         STORE( &r[2], 0, CHAN_Y );        /* store r2 */
      }
      if (IS_CHANNEL_ENABLED( *inst, CHAN_Z )) {
         micro_exp2( &r[2], &r[0] );       /* r2 = 2 ^ r0 */
         STORE( &r[2], 0, CHAN_Z );        /* store r2 */
      }
      if (IS_CHANNEL_ENABLED( *inst, CHAN_W )) {
         STORE( &mach->Temps[TEMP_1_I].xyzw[TEMP_1_C], 0, CHAN_W );
      }
      break;

   case TGSI_OPCODE_LOG:
      FETCH( &r[0], 0, CHAN_X );
      micro_abs( &r[2], &r[0] );  /* r2 = abs(r0) */
      micro_lg2( &r[1], &r[2] );  /* r1 = lg2(r2) */
      micro_flr( &r[0], &r[1] );  /* r0 = floor(r1) */
      if (IS_CHANNEL_ENABLED( *inst, CHAN_X )) {
         STORE( &r[0], 0, CHAN_X );
      }
      if (IS_CHANNEL_ENABLED( *inst, CHAN_Y )) {
         micro_exp2( &r[0], &r[0] );       /* r0 = 2 ^ r0 */
         micro_div( &r[0], &r[2], &r[0] ); /* r0 = r2 / r0 */
         STORE( &r[0], 0, CHAN_Y );
      }
      if (IS_CHANNEL_ENABLED( *inst, CHAN_Z )) {
         STORE( &r[1], 0, CHAN_Z );
      }
      if (IS_CHANNEL_ENABLED( *inst, CHAN_W )) {
         STORE( &mach->Temps[TEMP_1_I].xyzw[TEMP_1_C], 0, CHAN_W );
      }
      break;

   case TGSI_OPCODE_MUL:
      exec_vector_binary(mach, inst, micro_mul, TGSI_EXEC_DATA_FLOAT, TGSI_EXEC_DATA_FLOAT);
      break;

   case TGSI_OPCODE_ADD:
      exec_vector_binary(mach, inst, micro_add, TGSI_EXEC_DATA_FLOAT, TGSI_EXEC_DATA_FLOAT);
      break;

   case TGSI_OPCODE_DP3:
      exec_dp3(mach, inst);
      break;

   case TGSI_OPCODE_DP4:
      exec_dp4(mach, inst);
      break;

   case TGSI_OPCODE_DST:
      if (IS_CHANNEL_ENABLED( *inst, CHAN_Y )) {
         FETCH( &r[0], 0, CHAN_Y );
         FETCH( &r[1], 1, CHAN_Y);
         micro_mul(&d[CHAN_Y], &r[0], &r[1]);
      }
      if (IS_CHANNEL_ENABLED( *inst, CHAN_Z )) {
         FETCH(&d[CHAN_Z], 0, CHAN_Z);
      }
      if (IS_CHANNEL_ENABLED( *inst, CHAN_W )) {
         FETCH(&d[CHAN_W], 1, CHAN_W);
      }

      if (IS_CHANNEL_ENABLED(*inst, CHAN_X)) {
         STORE(&mach->Temps[TEMP_1_I].xyzw[TEMP_1_C], 0, CHAN_X);
      }
      if (IS_CHANNEL_ENABLED(*inst, CHAN_Y)) {
         STORE(&d[CHAN_Y], 0, CHAN_Y);
      }
      if (IS_CHANNEL_ENABLED(*inst, CHAN_Z)) {
         STORE(&d[CHAN_Z], 0, CHAN_Z);
      }
      if (IS_CHANNEL_ENABLED(*inst, CHAN_W)) {
         STORE(&d[CHAN_W], 0, CHAN_W);
      }
      break;

   case TGSI_OPCODE_MIN:
      exec_vector_binary(mach, inst, micro_min, TGSI_EXEC_DATA_FLOAT, TGSI_EXEC_DATA_FLOAT);
      break;

   case TGSI_OPCODE_MAX:
      exec_vector_binary(mach, inst, micro_max, TGSI_EXEC_DATA_FLOAT, TGSI_EXEC_DATA_FLOAT);
      break;

   case TGSI_OPCODE_SLT:
      exec_vector_binary(mach, inst, micro_slt, TGSI_EXEC_DATA_FLOAT, TGSI_EXEC_DATA_FLOAT);
      break;

   case TGSI_OPCODE_SGE:
      exec_vector_binary(mach, inst, micro_sge, TGSI_EXEC_DATA_FLOAT, TGSI_EXEC_DATA_FLOAT);
      break;

   case TGSI_OPCODE_MAD:
      exec_vector_trinary(mach, inst, micro_mad, TGSI_EXEC_DATA_FLOAT, TGSI_EXEC_DATA_FLOAT);
      break;

   case TGSI_OPCODE_SUB:
      exec_vector_binary(mach, inst, micro_sub, TGSI_EXEC_DATA_FLOAT, TGSI_EXEC_DATA_FLOAT);
      break;

   case TGSI_OPCODE_LRP:
      exec_vector_trinary(mach, inst, micro_lrp, TGSI_EXEC_DATA_FLOAT, TGSI_EXEC_DATA_FLOAT);
      break;

   case TGSI_OPCODE_CND:
      exec_vector_trinary(mach, inst, micro_cnd, TGSI_EXEC_DATA_FLOAT, TGSI_EXEC_DATA_FLOAT);
      break;

   case TGSI_OPCODE_DP2A:
      exec_dp2a(mach, inst);
      break;

   case TGSI_OPCODE_FRC:
      exec_vector_unary(mach, inst, micro_frc, TGSI_EXEC_DATA_FLOAT, TGSI_EXEC_DATA_FLOAT);
      break;

   case TGSI_OPCODE_CLAMP:
      exec_vector_trinary(mach, inst, micro_clamp, TGSI_EXEC_DATA_FLOAT, TGSI_EXEC_DATA_FLOAT);
      break;

   case TGSI_OPCODE_FLR:
      exec_vector_unary(mach, inst, micro_flr, TGSI_EXEC_DATA_FLOAT, TGSI_EXEC_DATA_FLOAT);
      break;

   case TGSI_OPCODE_ROUND:
      exec_vector_unary(mach, inst, micro_rnd, TGSI_EXEC_DATA_FLOAT, TGSI_EXEC_DATA_FLOAT);
      break;

   case TGSI_OPCODE_EX2:
      exec_scalar_unary(mach, inst, micro_exp2, TGSI_EXEC_DATA_FLOAT, TGSI_EXEC_DATA_FLOAT);
      break;

   case TGSI_OPCODE_LG2:
      exec_scalar_unary(mach, inst, micro_lg2, TGSI_EXEC_DATA_FLOAT, TGSI_EXEC_DATA_FLOAT);
      break;

   case TGSI_OPCODE_POW:
      FETCH(&r[0], 0, CHAN_X);
      FETCH(&r[1], 1, CHAN_X);

      micro_pow( &r[0], &r[0], &r[1] );

      FOR_EACH_ENABLED_CHANNEL( *inst, chan_index ) {
         STORE( &r[0], 0, chan_index );
      }
      break;

   case TGSI_OPCODE_XPD:
      FETCH(&r[0], 0, CHAN_Y);
      FETCH(&r[1], 1, CHAN_Z);

      micro_mul( &r[2], &r[0], &r[1] );

      FETCH(&r[3], 0, CHAN_Z);
      FETCH(&r[4], 1, CHAN_Y);

      micro_mul( &r[5], &r[3], &r[4] );
      micro_sub(&d[CHAN_X], &r[2], &r[5]);

      FETCH(&r[2], 1, CHAN_X);

      micro_mul( &r[3], &r[3], &r[2] );

      FETCH(&r[5], 0, CHAN_X);

      micro_mul( &r[1], &r[1], &r[5] );
      micro_sub(&d[CHAN_Y], &r[3], &r[1]);

      micro_mul( &r[5], &r[5], &r[4] );
      micro_mul( &r[0], &r[0], &r[2] );
      micro_sub(&d[CHAN_Z], &r[5], &r[0]);

      if (IS_CHANNEL_ENABLED(*inst, CHAN_X)) {
         STORE(&d[CHAN_X], 0, CHAN_X);
      }
      if (IS_CHANNEL_ENABLED(*inst, CHAN_Y)) {
         STORE(&d[CHAN_Y], 0, CHAN_Y);
      }
      if (IS_CHANNEL_ENABLED(*inst, CHAN_Z)) {
         STORE(&d[CHAN_Z], 0, CHAN_Z);
      }
      if (IS_CHANNEL_ENABLED( *inst, CHAN_W )) {
         STORE( &mach->Temps[TEMP_1_I].xyzw[TEMP_1_C], 0, CHAN_W );
      }
      break;

   case TGSI_OPCODE_ABS:
      exec_vector_unary(mach, inst, micro_abs, TGSI_EXEC_DATA_FLOAT, TGSI_EXEC_DATA_FLOAT);
      break;

   case TGSI_OPCODE_RCC:
      FETCH(&r[0], 0, CHAN_X);
      micro_div(&r[0], &mach->Temps[TEMP_1_I].xyzw[TEMP_1_C], &r[0]);
      micro_float_clamp(&r[0], &r[0]);
      FOR_EACH_ENABLED_CHANNEL(*inst, chan_index) {
         STORE(&r[0], 0, chan_index);
      }
      break;

   case TGSI_OPCODE_DPH:
      exec_dph(mach, inst);
      break;

   case TGSI_OPCODE_COS:
      exec_scalar_unary(mach, inst, micro_cos, TGSI_EXEC_DATA_FLOAT, TGSI_EXEC_DATA_FLOAT);
      break;

   case TGSI_OPCODE_DDX:
      exec_vector_unary(mach, inst, micro_ddx, TGSI_EXEC_DATA_FLOAT, TGSI_EXEC_DATA_FLOAT);
      break;

   case TGSI_OPCODE_DDY:
      exec_vector_unary(mach, inst, micro_ddy, TGSI_EXEC_DATA_FLOAT, TGSI_EXEC_DATA_FLOAT);
      break;

   case TGSI_OPCODE_KILP:
      exec_kilp (mach, inst);
      break;

   case TGSI_OPCODE_KIL:
      exec_kil (mach, inst);
      break;

   case TGSI_OPCODE_PK2H:
      assert (0);
      break;

   case TGSI_OPCODE_PK2US:
      assert (0);
      break;

   case TGSI_OPCODE_PK4B:
      assert (0);
      break;

   case TGSI_OPCODE_PK4UB:
      assert (0);
      break;

   case TGSI_OPCODE_RFL:
      if (IS_CHANNEL_ENABLED(*inst, CHAN_X) ||
          IS_CHANNEL_ENABLED(*inst, CHAN_Y) ||
          IS_CHANNEL_ENABLED(*inst, CHAN_Z)) {
         /* r0 = dp3(src0, src0) */
         FETCH(&r[2], 0, CHAN_X);
         micro_mul(&r[0], &r[2], &r[2]);
         FETCH(&r[4], 0, CHAN_Y);
         micro_mul(&r[8], &r[4], &r[4]);
         micro_add(&r[0], &r[0], &r[8]);
         FETCH(&r[6], 0, CHAN_Z);
         micro_mul(&r[8], &r[6], &r[6]);
         micro_add(&r[0], &r[0], &r[8]);

         /* r1 = dp3(src0, src1) */
         FETCH(&r[3], 1, CHAN_X);
         micro_mul(&r[1], &r[2], &r[3]);
         FETCH(&r[5], 1, CHAN_Y);
         micro_mul(&r[8], &r[4], &r[5]);
         micro_add(&r[1], &r[1], &r[8]);
         FETCH(&r[7], 1, CHAN_Z);
         micro_mul(&r[8], &r[6], &r[7]);
         micro_add(&r[1], &r[1], &r[8]);

         /* r1 = 2 * r1 / r0 */
         micro_add(&r[1], &r[1], &r[1]);
         micro_div(&r[1], &r[1], &r[0]);

         if (IS_CHANNEL_ENABLED(*inst, CHAN_X)) {
            micro_mul(&r[2], &r[2], &r[1]);
            micro_sub(&r[2], &r[2], &r[3]);
            STORE(&r[2], 0, CHAN_X);
         }
         if (IS_CHANNEL_ENABLED(*inst, CHAN_Y)) {
            micro_mul(&r[4], &r[4], &r[1]);
            micro_sub(&r[4], &r[4], &r[5]);
            STORE(&r[4], 0, CHAN_Y);
         }
         if (IS_CHANNEL_ENABLED(*inst, CHAN_Z)) {
            micro_mul(&r[6], &r[6], &r[1]);
            micro_sub(&r[6], &r[6], &r[7]);
            STORE(&r[6], 0, CHAN_Z);
         }
      }
      if (IS_CHANNEL_ENABLED(*inst, CHAN_W)) {
         STORE(&mach->Temps[TEMP_1_I].xyzw[TEMP_1_C], 0, CHAN_W);
      }
      break;

   case TGSI_OPCODE_SEQ:
      exec_vector_binary(mach, inst, micro_seq, TGSI_EXEC_DATA_FLOAT, TGSI_EXEC_DATA_FLOAT);
      break;

   case TGSI_OPCODE_SFL:
      FOR_EACH_ENABLED_CHANNEL(*inst, chan_index) {
         STORE(&mach->Temps[TEMP_0_I].xyzw[TEMP_0_C], 0, chan_index);
      }
      break;

   case TGSI_OPCODE_SGT:
      exec_vector_binary(mach, inst, micro_sgt, TGSI_EXEC_DATA_FLOAT, TGSI_EXEC_DATA_FLOAT);
      break;

   case TGSI_OPCODE_SIN:
      exec_scalar_unary(mach, inst, micro_sin, TGSI_EXEC_DATA_FLOAT, TGSI_EXEC_DATA_FLOAT);
      break;

   case TGSI_OPCODE_SLE:
      exec_vector_binary(mach, inst, micro_sle, TGSI_EXEC_DATA_FLOAT, TGSI_EXEC_DATA_FLOAT);
      break;

   case TGSI_OPCODE_SNE:
      exec_vector_binary(mach, inst, micro_sne, TGSI_EXEC_DATA_FLOAT, TGSI_EXEC_DATA_FLOAT);
      break;

   case TGSI_OPCODE_STR:
      FOR_EACH_ENABLED_CHANNEL(*inst, chan_index) {
         STORE(&mach->Temps[TEMP_1_I].xyzw[TEMP_1_C], 0, chan_index);
      }
      break;

   case TGSI_OPCODE_TEX:
      /* simple texture lookup */
      /* src[0] = texcoord */
      /* src[1] = sampler unit */
      exec_tex(mach, inst, TEX_MODIFIER_NONE);
      break;

   case TGSI_OPCODE_TXB:
      /* Texture lookup with lod bias */
      /* src[0] = texcoord (src[0].w = LOD bias) */
      /* src[1] = sampler unit */
      exec_tex(mach, inst, TEX_MODIFIER_LOD_BIAS);
      break;

   case TGSI_OPCODE_TXD:
      /* Texture lookup with explict partial derivatives */
      /* src[0] = texcoord */
      /* src[1] = d[strq]/dx */
      /* src[2] = d[strq]/dy */
      /* src[3] = sampler unit */
      exec_txd(mach, inst);
      break;

   case TGSI_OPCODE_TXL:
      /* Texture lookup with explit LOD */
      /* src[0] = texcoord (src[0].w = LOD) */
      /* src[1] = sampler unit */
      exec_tex(mach, inst, TEX_MODIFIER_EXPLICIT_LOD);
      break;

   case TGSI_OPCODE_TXP:
      /* Texture lookup with projection */
      /* src[0] = texcoord (src[0].w = projection) */
      /* src[1] = sampler unit */
      exec_tex(mach, inst, TEX_MODIFIER_PROJECTED);
      break;

   case TGSI_OPCODE_UP2H:
      assert (0);
      break;

   case TGSI_OPCODE_UP2US:
      assert (0);
      break;

   case TGSI_OPCODE_UP4B:
      assert (0);
      break;

   case TGSI_OPCODE_UP4UB:
      assert (0);
      break;

   case TGSI_OPCODE_X2D:
      FETCH(&r[0], 1, CHAN_X);
      FETCH(&r[1], 1, CHAN_Y);
      if (IS_CHANNEL_ENABLED(*inst, CHAN_X) ||
          IS_CHANNEL_ENABLED(*inst, CHAN_Z)) {
         FETCH(&r[2], 2, CHAN_X);
         micro_mul(&r[2], &r[2], &r[0]);
         FETCH(&r[3], 2, CHAN_Y);
         micro_mul(&r[3], &r[3], &r[1]);
         micro_add(&r[2], &r[2], &r[3]);
         FETCH(&r[3], 0, CHAN_X);
         micro_add(&d[CHAN_X], &r[2], &r[3]);
         
      }
      if (IS_CHANNEL_ENABLED(*inst, CHAN_Y) ||
          IS_CHANNEL_ENABLED(*inst, CHAN_W)) {
         FETCH(&r[2], 2, CHAN_Z);
         micro_mul(&r[2], &r[2], &r[0]);
         FETCH(&r[3], 2, CHAN_W);
         micro_mul(&r[3], &r[3], &r[1]);
         micro_add(&r[2], &r[2], &r[3]);
         FETCH(&r[3], 0, CHAN_Y);
         micro_add(&d[CHAN_Y], &r[2], &r[3]);
         
      }
      if (IS_CHANNEL_ENABLED(*inst, CHAN_X)) {
         STORE(&d[CHAN_X], 0, CHAN_X);
      }
      if (IS_CHANNEL_ENABLED(*inst, CHAN_Y)) {
         STORE(&d[CHAN_Y], 0, CHAN_Y);
      }
      if (IS_CHANNEL_ENABLED(*inst, CHAN_Z)) {
         STORE(&d[CHAN_X], 0, CHAN_Z);
      }
      if (IS_CHANNEL_ENABLED(*inst, CHAN_W)) {
         STORE(&d[CHAN_Y], 0, CHAN_W);
      }
      break;

   case TGSI_OPCODE_ARA:
      assert (0);
      break;

   case TGSI_OPCODE_ARR:
      exec_vector_unary(mach, inst, micro_arr, TGSI_EXEC_DATA_INT, TGSI_EXEC_DATA_FLOAT);
      break;

   case TGSI_OPCODE_BRA:
      assert (0);
      break;

   case TGSI_OPCODE_CAL:
      /* skip the call if no execution channels are enabled */
      if (mach->ExecMask) {
         /* do the call */

         /* First, record the depths of the execution stacks.
          * This is important for deeply nested/looped return statements.
          * We have to unwind the stacks by the correct amount.  For a
          * real code generator, we could determine the number of entries
          * to pop off each stack with simple static analysis and avoid
          * implementing this data structure at run time.
          */
         mach->CallStack[mach->CallStackTop].CondStackTop = mach->CondStackTop;
         mach->CallStack[mach->CallStackTop].LoopStackTop = mach->LoopStackTop;
         mach->CallStack[mach->CallStackTop].ContStackTop = mach->ContStackTop;
         mach->CallStack[mach->CallStackTop].SwitchStackTop = mach->SwitchStackTop;
         mach->CallStack[mach->CallStackTop].BreakStackTop = mach->BreakStackTop;
         /* note that PC was already incremented above */
         mach->CallStack[mach->CallStackTop].ReturnAddr = *pc;

         mach->CallStackTop++;

         /* Second, push the Cond, Loop, Cont, Func stacks */
         assert(mach->CondStackTop < TGSI_EXEC_MAX_COND_NESTING);
         assert(mach->LoopStackTop < TGSI_EXEC_MAX_LOOP_NESTING);
         assert(mach->ContStackTop < TGSI_EXEC_MAX_LOOP_NESTING);
         assert(mach->SwitchStackTop < TGSI_EXEC_MAX_SWITCH_NESTING);
         assert(mach->BreakStackTop < TGSI_EXEC_MAX_BREAK_STACK);
         assert(mach->FuncStackTop < TGSI_EXEC_MAX_CALL_NESTING);

         mach->CondStack[mach->CondStackTop++] = mach->CondMask;
         mach->LoopStack[mach->LoopStackTop++] = mach->LoopMask;
         mach->ContStack[mach->ContStackTop++] = mach->ContMask;
         mach->SwitchStack[mach->SwitchStackTop++] = mach->Switch;
         mach->BreakStack[mach->BreakStackTop++] = mach->BreakType;
         mach->FuncStack[mach->FuncStackTop++] = mach->FuncMask;

         /* Finally, jump to the subroutine */
         *pc = inst->Label.Label;
      }
      break;

   case TGSI_OPCODE_RET:
      mach->FuncMask &= ~mach->ExecMask;
      UPDATE_EXEC_MASK(mach);

      if (mach->FuncMask == 0x0) {
         /* really return now (otherwise, keep executing */

         if (mach->CallStackTop == 0) {
            /* returning from main() */
            *pc = -1;
            return;
         }

         assert(mach->CallStackTop > 0);
         mach->CallStackTop--;

         mach->CondStackTop = mach->CallStack[mach->CallStackTop].CondStackTop;
         mach->CondMask = mach->CondStack[mach->CondStackTop];

         mach->LoopStackTop = mach->CallStack[mach->CallStackTop].LoopStackTop;
         mach->LoopMask = mach->LoopStack[mach->LoopStackTop];

         mach->ContStackTop = mach->CallStack[mach->CallStackTop].ContStackTop;
         mach->ContMask = mach->ContStack[mach->ContStackTop];

         mach->SwitchStackTop = mach->CallStack[mach->CallStackTop].SwitchStackTop;
         mach->Switch = mach->SwitchStack[mach->SwitchStackTop];

         mach->BreakStackTop = mach->CallStack[mach->CallStackTop].BreakStackTop;
         mach->BreakType = mach->BreakStack[mach->BreakStackTop];

         assert(mach->FuncStackTop > 0);
         mach->FuncMask = mach->FuncStack[--mach->FuncStackTop];

         *pc = mach->CallStack[mach->CallStackTop].ReturnAddr;

         UPDATE_EXEC_MASK(mach);
      }
      break;

   case TGSI_OPCODE_SSG:
      exec_vector_unary(mach, inst, micro_sgn, TGSI_EXEC_DATA_FLOAT, TGSI_EXEC_DATA_FLOAT);
      break;

   case TGSI_OPCODE_CMP:
      exec_vector_trinary(mach, inst, micro_cmp, TGSI_EXEC_DATA_FLOAT, TGSI_EXEC_DATA_FLOAT);
      break;

   case TGSI_OPCODE_SCS:
      if( IS_CHANNEL_ENABLED( *inst, CHAN_X ) || IS_CHANNEL_ENABLED( *inst, CHAN_Y ) ) {
         FETCH( &r[0], 0, CHAN_X );
         if (IS_CHANNEL_ENABLED(*inst, CHAN_X)) {
            micro_cos(&r[1], &r[0]);
            STORE(&r[1], 0, CHAN_X);
         }
         if (IS_CHANNEL_ENABLED(*inst, CHAN_Y)) {
            micro_sin(&r[1], &r[0]);
            STORE(&r[1], 0, CHAN_Y);
         }
      }
      if( IS_CHANNEL_ENABLED( *inst, CHAN_Z ) ) {
         STORE( &mach->Temps[TEMP_0_I].xyzw[TEMP_0_C], 0, CHAN_Z );
      }
      if( IS_CHANNEL_ENABLED( *inst, CHAN_W ) ) {
         STORE( &mach->Temps[TEMP_1_I].xyzw[TEMP_1_C], 0, CHAN_W );
      }
      break;

   case TGSI_OPCODE_NRM:
      exec_nrm3(mach, inst);
      break;

   case TGSI_OPCODE_NRM4:
      exec_nrm4(mach, inst);
      break;

   case TGSI_OPCODE_DIV:
      assert( 0 );
      break;

   case TGSI_OPCODE_DP2:
      exec_dp2(mach, inst);
      break;

   case TGSI_OPCODE_IF:
      /* push CondMask */
      assert(mach->CondStackTop < TGSI_EXEC_MAX_COND_NESTING);
      mach->CondStack[mach->CondStackTop++] = mach->CondMask;
      FETCH( &r[0], 0, CHAN_X );
      /* update CondMask */
      if( ! r[0].u[0] ) {
         mach->CondMask &= ~0x1;
      }
      if( ! r[0].u[1] ) {
         mach->CondMask &= ~0x2;
      }
      if( ! r[0].u[2] ) {
         mach->CondMask &= ~0x4;
      }
      if( ! r[0].u[3] ) {
         mach->CondMask &= ~0x8;
      }
      UPDATE_EXEC_MASK(mach);
      /* Todo: If CondMask==0, jump to ELSE */
      break;

   case TGSI_OPCODE_ELSE:
      /* invert CondMask wrt previous mask */
      {
         uint prevMask;
         assert(mach->CondStackTop > 0);
         prevMask = mach->CondStack[mach->CondStackTop - 1];
         mach->CondMask = ~mach->CondMask & prevMask;
         UPDATE_EXEC_MASK(mach);
         /* Todo: If CondMask==0, jump to ENDIF */
      }
      break;

   case TGSI_OPCODE_ENDIF:
      /* pop CondMask */
      assert(mach->CondStackTop > 0);
      mach->CondMask = mach->CondStack[--mach->CondStackTop];
      UPDATE_EXEC_MASK(mach);
      break;

   case TGSI_OPCODE_END:
      /* halt execution */
      *pc = -1;
      break;

   case TGSI_OPCODE_REP:
      assert (0);
      break;

   case TGSI_OPCODE_ENDREP:
       assert (0);
       break;

   case TGSI_OPCODE_PUSHA:
      assert (0);
      break;

   case TGSI_OPCODE_POPA:
      assert (0);
      break;

   case TGSI_OPCODE_CEIL:
      exec_vector_unary(mach, inst, micro_ceil, TGSI_EXEC_DATA_FLOAT, TGSI_EXEC_DATA_FLOAT);
      break;

   case TGSI_OPCODE_I2F:
      exec_vector_unary(mach, inst, micro_i2f, TGSI_EXEC_DATA_FLOAT, TGSI_EXEC_DATA_INT);
      break;

   case TGSI_OPCODE_NOT:
      exec_vector_unary(mach, inst, micro_not, TGSI_EXEC_DATA_UINT, TGSI_EXEC_DATA_UINT);
      break;

   case TGSI_OPCODE_TRUNC:
      exec_vector_unary(mach, inst, micro_trunc, TGSI_EXEC_DATA_FLOAT, TGSI_EXEC_DATA_FLOAT);
      break;

   case TGSI_OPCODE_SHL:
      exec_vector_binary(mach, inst, micro_shl, TGSI_EXEC_DATA_UINT, TGSI_EXEC_DATA_UINT);
      break;

   case TGSI_OPCODE_AND:
      exec_vector_binary(mach, inst, micro_and, TGSI_EXEC_DATA_UINT, TGSI_EXEC_DATA_UINT);
      break;

   case TGSI_OPCODE_OR:
      exec_vector_binary(mach, inst, micro_or, TGSI_EXEC_DATA_UINT, TGSI_EXEC_DATA_UINT);
      break;

   case TGSI_OPCODE_MOD:
      assert (0);
      break;

   case TGSI_OPCODE_XOR:
      exec_vector_binary(mach, inst, micro_xor, TGSI_EXEC_DATA_UINT, TGSI_EXEC_DATA_UINT);
      break;

   case TGSI_OPCODE_SAD:
      assert (0);
      break;

   case TGSI_OPCODE_TXF:
      assert (0);
      break;

   case TGSI_OPCODE_TXQ:
      assert (0);
      break;

   case TGSI_OPCODE_EMIT:
      emit_vertex(mach);
      break;

   case TGSI_OPCODE_ENDPRIM:
      emit_primitive(mach);
      break;

   case TGSI_OPCODE_BGNFOR:
      assert(mach->LoopCounterStackTop < TGSI_EXEC_MAX_LOOP_NESTING);
      for (chan_index = 0; chan_index < 3; chan_index++) {
         FETCH( &mach->LoopCounterStack[mach->LoopCounterStackTop].xyzw[chan_index], 0, chan_index );
      }
      ++mach->LoopCounterStackTop;
      STORE(&mach->LoopCounterStack[mach->LoopCounterStackTop - 1].xyzw[CHAN_X], 0, CHAN_X);
      /* update LoopMask */
      if (mach->LoopCounterStack[mach->LoopCounterStackTop - 1].xyzw[CHAN_Y].f[0] <= 0.0f) {
         mach->LoopMask &= ~0x1;
      }
      if (mach->LoopCounterStack[mach->LoopCounterStackTop - 1].xyzw[CHAN_Y].f[1] <= 0.0f) {
         mach->LoopMask &= ~0x2;
      }
      if (mach->LoopCounterStack[mach->LoopCounterStackTop - 1].xyzw[CHAN_Y].f[2] <= 0.0f) {
         mach->LoopMask &= ~0x4;
      }
      if (mach->LoopCounterStack[mach->LoopCounterStackTop - 1].xyzw[CHAN_Y].f[3] <= 0.0f) {
         mach->LoopMask &= ~0x8;
      }
      /* TODO: if mach->LoopMask == 0, jump to end of loop */
      UPDATE_EXEC_MASK(mach);
      /* fall-through (for now) */
   case TGSI_OPCODE_BGNLOOP:
      /* push LoopMask and ContMasks */
      assert(mach->LoopStackTop < TGSI_EXEC_MAX_LOOP_NESTING);
      assert(mach->ContStackTop < TGSI_EXEC_MAX_LOOP_NESTING);
      assert(mach->LoopLabelStackTop < TGSI_EXEC_MAX_LOOP_NESTING);
      assert(mach->BreakStackTop < TGSI_EXEC_MAX_BREAK_STACK);

      mach->LoopStack[mach->LoopStackTop++] = mach->LoopMask;
      mach->ContStack[mach->ContStackTop++] = mach->ContMask;
      mach->LoopLabelStack[mach->LoopLabelStackTop++] = *pc - 1;
      mach->BreakStack[mach->BreakStackTop++] = mach->BreakType;
      mach->BreakType = TGSI_EXEC_BREAK_INSIDE_LOOP;
      break;

   case TGSI_OPCODE_ENDFOR:
      assert(mach->LoopCounterStackTop > 0);
      micro_sub(&mach->LoopCounterStack[mach->LoopCounterStackTop - 1].xyzw[CHAN_Y], 
                &mach->LoopCounterStack[mach->LoopCounterStackTop - 1].xyzw[CHAN_Y],
                &mach->Temps[TEMP_1_I].xyzw[TEMP_1_C]);
      /* update LoopMask */
      if (mach->LoopCounterStack[mach->LoopCounterStackTop - 1].xyzw[CHAN_Y].f[0] <= 0.0f) {
         mach->LoopMask &= ~0x1;
      }
      if (mach->LoopCounterStack[mach->LoopCounterStackTop - 1].xyzw[CHAN_Y].f[1] <= 0.0f) {
         mach->LoopMask &= ~0x2;
      }
      if (mach->LoopCounterStack[mach->LoopCounterStackTop - 1].xyzw[CHAN_Y].f[2] <= 0.0f) {
         mach->LoopMask &= ~0x4;
      }
      if (mach->LoopCounterStack[mach->LoopCounterStackTop - 1].xyzw[CHAN_Y].f[3] <= 0.0f) {
         mach->LoopMask &= ~0x8;
      }
      micro_add(&mach->LoopCounterStack[mach->LoopCounterStackTop - 1].xyzw[CHAN_X], 
                &mach->LoopCounterStack[mach->LoopCounterStackTop - 1].xyzw[CHAN_X], 
                &mach->LoopCounterStack[mach->LoopCounterStackTop - 1].xyzw[CHAN_Z]);
      assert(mach->LoopLabelStackTop > 0);
      inst = mach->Instructions + mach->LoopLabelStack[mach->LoopLabelStackTop - 1];
      STORE(&mach->LoopCounterStack[mach->LoopCounterStackTop].xyzw[CHAN_X], 0, CHAN_X);
      /* Restore ContMask, but don't pop */
      assert(mach->ContStackTop > 0);
      mach->ContMask = mach->ContStack[mach->ContStackTop - 1];
      UPDATE_EXEC_MASK(mach);
      if (mach->ExecMask) {
         /* repeat loop: jump to instruction just past BGNLOOP */
         assert(mach->LoopLabelStackTop > 0);
         *pc = mach->LoopLabelStack[mach->LoopLabelStackTop - 1] + 1;
      }
      else {
         /* exit loop: pop LoopMask */
         assert(mach->LoopStackTop > 0);
         mach->LoopMask = mach->LoopStack[--mach->LoopStackTop];
         /* pop ContMask */
         assert(mach->ContStackTop > 0);
         mach->ContMask = mach->ContStack[--mach->ContStackTop];
         assert(mach->LoopLabelStackTop > 0);
         --mach->LoopLabelStackTop;
         assert(mach->LoopCounterStackTop > 0);
         --mach->LoopCounterStackTop;

         mach->BreakType = mach->BreakStack[--mach->BreakStackTop];
      }
      UPDATE_EXEC_MASK(mach);
      break;
      
   case TGSI_OPCODE_ENDLOOP:
      /* Restore ContMask, but don't pop */
      assert(mach->ContStackTop > 0);
      mach->ContMask = mach->ContStack[mach->ContStackTop - 1];
      UPDATE_EXEC_MASK(mach);
      if (mach->ExecMask) {
         /* repeat loop: jump to instruction just past BGNLOOP */
         assert(mach->LoopLabelStackTop > 0);
         *pc = mach->LoopLabelStack[mach->LoopLabelStackTop - 1] + 1;
      }
      else {
         /* exit loop: pop LoopMask */
         assert(mach->LoopStackTop > 0);
         mach->LoopMask = mach->LoopStack[--mach->LoopStackTop];
         /* pop ContMask */
         assert(mach->ContStackTop > 0);
         mach->ContMask = mach->ContStack[--mach->ContStackTop];
         assert(mach->LoopLabelStackTop > 0);
         --mach->LoopLabelStackTop;

         mach->BreakType = mach->BreakStack[--mach->BreakStackTop];
      }
      UPDATE_EXEC_MASK(mach);
      break;

   case TGSI_OPCODE_BRK:
      exec_break(mach);
      break;

   case TGSI_OPCODE_CONT:
      /* turn off cont channels for each enabled exec channel */
      mach->ContMask &= ~mach->ExecMask;
      /* Todo: if mach->LoopMask == 0, jump to end of loop */
      UPDATE_EXEC_MASK(mach);
      break;

   case TGSI_OPCODE_BGNSUB:
      /* no-op */
      break;

   case TGSI_OPCODE_ENDSUB:
      /*
       * XXX: This really should be a no-op. We should never reach this opcode.
       */

      assert(mach->CallStackTop > 0);
      mach->CallStackTop--;

      mach->CondStackTop = mach->CallStack[mach->CallStackTop].CondStackTop;
      mach->CondMask = mach->CondStack[mach->CondStackTop];

      mach->LoopStackTop = mach->CallStack[mach->CallStackTop].LoopStackTop;
      mach->LoopMask = mach->LoopStack[mach->LoopStackTop];

      mach->ContStackTop = mach->CallStack[mach->CallStackTop].ContStackTop;
      mach->ContMask = mach->ContStack[mach->ContStackTop];

      mach->SwitchStackTop = mach->CallStack[mach->CallStackTop].SwitchStackTop;
      mach->Switch = mach->SwitchStack[mach->SwitchStackTop];

      mach->BreakStackTop = mach->CallStack[mach->CallStackTop].BreakStackTop;
      mach->BreakType = mach->BreakStack[mach->BreakStackTop];

      assert(mach->FuncStackTop > 0);
      mach->FuncMask = mach->FuncStack[--mach->FuncStackTop];

      *pc = mach->CallStack[mach->CallStackTop].ReturnAddr;

      UPDATE_EXEC_MASK(mach);
      break;

   case TGSI_OPCODE_NOP:
      break;

   case TGSI_OPCODE_BREAKC:
      FETCH(&r[0], 0, CHAN_X);
      /* update CondMask */
      if (r[0].u[0] && (mach->ExecMask & 0x1)) {
         mach->LoopMask &= ~0x1;
      }
      if (r[0].u[1] && (mach->ExecMask & 0x2)) {
         mach->LoopMask &= ~0x2;
      }
      if (r[0].u[2] && (mach->ExecMask & 0x4)) {
         mach->LoopMask &= ~0x4;
      }
      if (r[0].u[3] && (mach->ExecMask & 0x8)) {
         mach->LoopMask &= ~0x8;
      }
      /* Todo: if mach->LoopMask == 0, jump to end of loop */
      UPDATE_EXEC_MASK(mach);
      break;

   case TGSI_OPCODE_F2I:
      exec_vector_unary(mach, inst, micro_f2i, TGSI_EXEC_DATA_INT, TGSI_EXEC_DATA_FLOAT);
      break;

   case TGSI_OPCODE_IDIV:
      exec_vector_binary(mach, inst, micro_idiv, TGSI_EXEC_DATA_INT, TGSI_EXEC_DATA_INT);
      break;

   case TGSI_OPCODE_IMAX:
      exec_vector_binary(mach, inst, micro_imax, TGSI_EXEC_DATA_INT, TGSI_EXEC_DATA_INT);
      break;

   case TGSI_OPCODE_IMIN:
      exec_vector_binary(mach, inst, micro_imin, TGSI_EXEC_DATA_INT, TGSI_EXEC_DATA_INT);
      break;

   case TGSI_OPCODE_INEG:
      exec_vector_unary(mach, inst, micro_ineg, TGSI_EXEC_DATA_INT, TGSI_EXEC_DATA_INT);
      break;

   case TGSI_OPCODE_ISGE:
      exec_vector_binary(mach, inst, micro_isge, TGSI_EXEC_DATA_INT, TGSI_EXEC_DATA_INT);
      break;

   case TGSI_OPCODE_ISHR:
      exec_vector_binary(mach, inst, micro_ishr, TGSI_EXEC_DATA_INT, TGSI_EXEC_DATA_INT);
      break;

   case TGSI_OPCODE_ISLT:
      exec_vector_binary(mach, inst, micro_islt, TGSI_EXEC_DATA_INT, TGSI_EXEC_DATA_INT);
      break;

   case TGSI_OPCODE_F2U:
      exec_vector_unary(mach, inst, micro_f2u, TGSI_EXEC_DATA_UINT, TGSI_EXEC_DATA_FLOAT);
      break;

   case TGSI_OPCODE_U2F:
      exec_vector_unary(mach, inst, micro_u2f, TGSI_EXEC_DATA_FLOAT, TGSI_EXEC_DATA_UINT);
      break;

   case TGSI_OPCODE_UADD:
      exec_vector_binary(mach, inst, micro_uadd, TGSI_EXEC_DATA_UINT, TGSI_EXEC_DATA_UINT);
      break;

   case TGSI_OPCODE_UDIV:
      exec_vector_binary(mach, inst, micro_udiv, TGSI_EXEC_DATA_UINT, TGSI_EXEC_DATA_UINT);
      break;

   case TGSI_OPCODE_UMAD:
      exec_vector_trinary(mach, inst, micro_umad, TGSI_EXEC_DATA_UINT, TGSI_EXEC_DATA_UINT);
      break;

   case TGSI_OPCODE_UMAX:
      exec_vector_binary(mach, inst, micro_umax, TGSI_EXEC_DATA_UINT, TGSI_EXEC_DATA_UINT);
      break;

   case TGSI_OPCODE_UMIN:
      exec_vector_binary(mach, inst, micro_umin, TGSI_EXEC_DATA_UINT, TGSI_EXEC_DATA_UINT);
      break;

   case TGSI_OPCODE_UMOD:
      exec_vector_binary(mach, inst, micro_umod, TGSI_EXEC_DATA_UINT, TGSI_EXEC_DATA_UINT);
      break;

   case TGSI_OPCODE_UMUL:
      exec_vector_binary(mach, inst, micro_umul, TGSI_EXEC_DATA_UINT, TGSI_EXEC_DATA_UINT);
      break;

   case TGSI_OPCODE_USEQ:
      exec_vector_binary(mach, inst, micro_useq, TGSI_EXEC_DATA_UINT, TGSI_EXEC_DATA_UINT);
      break;

   case TGSI_OPCODE_USGE:
      exec_vector_binary(mach, inst, micro_usge, TGSI_EXEC_DATA_UINT, TGSI_EXEC_DATA_UINT);
      break;

   case TGSI_OPCODE_USHR:
      exec_vector_binary(mach, inst, micro_ushr, TGSI_EXEC_DATA_UINT, TGSI_EXEC_DATA_UINT);
      break;

   case TGSI_OPCODE_USLT:
      exec_vector_binary(mach, inst, micro_uslt, TGSI_EXEC_DATA_UINT, TGSI_EXEC_DATA_UINT);
      break;

   case TGSI_OPCODE_USNE:
      exec_vector_binary(mach, inst, micro_usne, TGSI_EXEC_DATA_UINT, TGSI_EXEC_DATA_UINT);
      break;

   case TGSI_OPCODE_SWITCH:
      exec_switch(mach, inst);
      break;

   case TGSI_OPCODE_CASE:
      exec_case(mach, inst);
      break;

   case TGSI_OPCODE_DEFAULT:
      exec_default(mach);
      break;

   case TGSI_OPCODE_ENDSWITCH:
      exec_endswitch(mach);
      break;

   default:
      assert( 0 );
   }
}


#define DEBUG_EXECUTION 0


/**
 * Run TGSI interpreter.
 * \return bitmask of "alive" quad components
 */
uint
tgsi_exec_machine_run( struct tgsi_exec_machine *mach )
{
   uint i;
   int pc = 0;

   mach->CondMask = 0xf;
   mach->LoopMask = 0xf;
   mach->ContMask = 0xf;
   mach->FuncMask = 0xf;
   mach->ExecMask = 0xf;

   mach->Switch.mask = 0xf;

   assert(mach->CondStackTop == 0);
   assert(mach->LoopStackTop == 0);
   assert(mach->ContStackTop == 0);
   assert(mach->SwitchStackTop == 0);
   assert(mach->BreakStackTop == 0);
   assert(mach->CallStackTop == 0);

   mach->Temps[TEMP_KILMASK_I].xyzw[TEMP_KILMASK_C].u[0] = 0;
   mach->Temps[TEMP_OUTPUT_I].xyzw[TEMP_OUTPUT_C].u[0] = 0;

   if( mach->Processor == TGSI_PROCESSOR_GEOMETRY ) {
      mach->Temps[TEMP_PRIMITIVE_I].xyzw[TEMP_PRIMITIVE_C].u[0] = 0;
      mach->Primitives[0] = 0;
   }

   for (i = 0; i < QUAD_SIZE; i++) {
      mach->Temps[TEMP_CC_I].xyzw[TEMP_CC_C].u[i] =
         (TGSI_EXEC_CC_EQ << TGSI_EXEC_CC_X_SHIFT) |
         (TGSI_EXEC_CC_EQ << TGSI_EXEC_CC_Y_SHIFT) |
         (TGSI_EXEC_CC_EQ << TGSI_EXEC_CC_Z_SHIFT) |
         (TGSI_EXEC_CC_EQ << TGSI_EXEC_CC_W_SHIFT);
   }

   /* execute declarations (interpolants) */
   for (i = 0; i < mach->NumDeclarations; i++) {
      exec_declaration( mach, mach->Declarations+i );
   }

   {
#if DEBUG_EXECUTION
      struct tgsi_exec_vector temps[TGSI_EXEC_NUM_TEMPS + TGSI_EXEC_NUM_TEMP_EXTRAS];
      struct tgsi_exec_vector outputs[PIPE_MAX_ATTRIBS];
      uint inst = 1;

      memcpy(temps, mach->Temps, sizeof(temps));
      memcpy(outputs, mach->Outputs, sizeof(outputs));
#endif

      /* execute instructions, until pc is set to -1 */
      while (pc != -1) {

#if DEBUG_EXECUTION
         uint i;

         tgsi_dump_instruction(&mach->Instructions[pc], inst++);
#endif

         assert(pc < (int) mach->NumInstructions);
         exec_instruction(mach, mach->Instructions + pc, &pc);

#if DEBUG_EXECUTION
         for (i = 0; i < TGSI_EXEC_NUM_TEMPS + TGSI_EXEC_NUM_TEMP_EXTRAS; i++) {
            if (memcmp(&temps[i], &mach->Temps[i], sizeof(temps[i]))) {
               uint j;

               memcpy(&temps[i], &mach->Temps[i], sizeof(temps[i]));
               debug_printf("TEMP[%2u] = ", i);
               for (j = 0; j < 4; j++) {
                  if (j > 0) {
                     debug_printf("           ");
                  }
                  debug_printf("(%6f %u, %6f %u, %6f %u, %6f %u)\n",
                               temps[i].xyzw[0].f[j], temps[i].xyzw[0].u[j],
                               temps[i].xyzw[1].f[j], temps[i].xyzw[1].u[j],
                               temps[i].xyzw[2].f[j], temps[i].xyzw[2].u[j],
                               temps[i].xyzw[3].f[j], temps[i].xyzw[3].u[j]);
               }
            }
         }
         for (i = 0; i < PIPE_MAX_ATTRIBS; i++) {
            if (memcmp(&outputs[i], &mach->Outputs[i], sizeof(outputs[i]))) {
               uint j;

               memcpy(&outputs[i], &mach->Outputs[i], sizeof(outputs[i]));
               debug_printf("OUT[%2u] =  ", i);
               for (j = 0; j < 4; j++) {
                  if (j > 0) {
                     debug_printf("           ");
                  }
                  debug_printf("(%6f %u, %6f %u, %6f %u, %6f %u)\n",
                               outputs[i].xyzw[0].f[j], outputs[i].xyzw[0].u[j],
                               outputs[i].xyzw[1].f[j], outputs[i].xyzw[1].u[j],
                               outputs[i].xyzw[2].f[j], outputs[i].xyzw[2].u[j],
                               outputs[i].xyzw[3].f[j], outputs[i].xyzw[3].u[j]);
               }
            }
         }
#endif
      }
   }

#if 0
   /* we scale from floats in [0,1] to Zbuffer ints in sp_quad_depth_test.c */
   if (mach->Processor == TGSI_PROCESSOR_FRAGMENT) {
      /*
       * Scale back depth component.
       */
      for (i = 0; i < 4; i++)
         mach->Outputs[0].xyzw[2].f[i] *= ctx->DrawBuffer->_DepthMaxF;
   }
#endif

   assert(mach->CondStackTop == 0);
   assert(mach->LoopStackTop == 0);
   assert(mach->ContStackTop == 0);
   assert(mach->SwitchStackTop == 0);
   assert(mach->BreakStackTop == 0);
   assert(mach->CallStackTop == 0);

   return ~mach->Temps[TEMP_KILMASK_I].xyzw[TEMP_KILMASK_C].u[0];
}<|MERGE_RESOLUTION|>--- conflicted
+++ resolved
@@ -997,19 +997,6 @@
 }
 
 static void
-<<<<<<< HEAD
-micro_sqrt( union tgsi_exec_channel *dst,
-            const union tgsi_exec_channel *src )
-{
-   dst->f[0] = sqrtf( src->f[0] );
-   dst->f[1] = sqrtf( src->f[1] );
-   dst->f[2] = sqrtf( src->f[2] );
-   dst->f[3] = sqrtf( src->f[3] );
-}
-
-static void
-=======
->>>>>>> 9b348d0e
 micro_sub(union tgsi_exec_channel *dst,
           const union tgsi_exec_channel *src0,
           const union tgsi_exec_channel *src1)
